var H5P = H5P || {};

//
// Initialize H5P content
// Scans for ".h5p-content"
H5P.init = function () {
  if (H5P.$window === undefined) {
    H5P.$window = H5P.jQuery(window);
  }
  if (H5P.$body === undefined) {
    H5P.$body = H5P.jQuery('body');
  }

  if (H5P.fullScreenBrowserPrefix === undefined) {
    if (document.documentElement.requestFullScreen) {
      H5P.fullScreenBrowserPrefix = '';
    }
    else if (document.documentElement.webkitRequestFullScreen && navigator.userAgent.indexOf('Android') === -1) { // Skip Android
      // Safari has stopped working as of v6.0.3.  (Specifying keyboard input
      // makes webkitRequestFullScreen silently fail.)  The following code
      // assumes that the Safari developers figure out how to properly handle
      // their own extension before reaching version 6.0.10.  Until then, we
      // treat Safari as an old IE.  (Please note: Just looking for Safari in
      // the UA string will also match Chrome.)
      if (navigator.userAgent.match(/Version\/6\.0\.[3-9].*Safari/)) {
        H5P.fullScreenBrowserPrefix = undefined;
      }
      else {
        H5P.fullScreenBrowserPrefix = 'webkit';
      }
    }
    else if (document.documentElement.mozRequestFullScreen) {
      H5P.fullScreenBrowserPrefix = 'moz';
    }
    else if (document.documentElement.msRequestFullScreen) {
      H5P.fullScreenBrowserPrefix = 'ms';
    }
  }

  H5P.jQuery(".h5p-content").each(function (idx, el) {
    var $el = H5P.jQuery(el);
    var contentId = $el.data('content-id');
    var obj = new (H5P.classFromName($el.data('class')))(H5P.jQuery.parseJSON(H5PIntegration.getJsonContent(contentId)), contentId);
    obj.attach($el);

    if (H5PIntegration.getFullscreen(contentId)) {
      H5P.jQuery('<div class="h5p-content-controls"><a href="#" class="h5p-enable-fullscreen">' + H5PIntegration.fullscreenText + '</a></div>').insertBefore($el).children().click(function () {
        H5P.fullScreen($el, obj);
        return false;
      });
    }
  });
};

/**
 * Enable full screen for the given h5p.
 *
 * @param {jQuery} $el Container
 * @param {object} obj H5P
 * @returns {undefined}
 */
H5P.fullScreen = function ($el, obj) {
  if (H5P.fullScreenBrowserPrefix === undefined) {
    // Create semi fullscreen.
    $el.add(H5P.$body).addClass('h5p-semi-fullscreen');
    // Move H5P content to top of body to make sure it is above other page
    // content.  Insert placeholder in original position to be able to move it
    // back.
    $el.after('<div id="h5pfullscreenreplacementplaceholder"></div>').prependTo(H5P.$body);

    var $disable = H5P.jQuery('<a href="#" class="h5p-disable-fullscreen">Disable fullscreen</a>').appendTo($el);
    var keyup, disableSemiFullscreen = function () {
      $el.add(H5P.$body).removeClass('h5p-semi-fullscreen');
      $('#h5pfullscreenreplacementplaceholder').before($el).remove();
      $disable.remove();
      H5P.$body.unbind('keyup', keyup);

      if (obj.resize !== undefined) {
        obj.resize(false);
      }

      return false;
    };
    keyup = function (event) {
      if (event.keyCode === 27) {
        disableSemiFullscreen();
      }
    };
    $disable.click(disableSemiFullscreen);
    H5P.$body.keyup(keyup);
  }
  else {
    var first, eventName = H5P.fullScreenBrowserPrefix + 'fullscreenchange';
    document.addEventListener(eventName, function () {
      if (first === undefined) {
        first = false;
        return;
      }
      $el.add(H5P.$body).removeClass('h5p-fullscreen');
      if (obj.resize !== undefined) {
        obj.resize(false);
      }
      document.removeEventListener(eventName, arguments.callee, false);
    });

    if (H5P.fullScreenBrowserPrefix === '') {
      $el[0].requestFullScreen();
    }
    else {
      $el[0][H5P.fullScreenBrowserPrefix + 'RequestFullScreen'](H5P.fullScreenBrowserPrefix === 'webkit' ? Element.ALLOW_KEYBOARD_INPUT : undefined);
    }

    $el.add(H5P.$body).addClass('h5p-fullscreen');
  }

  if (obj.resize !== undefined) {
    obj.resize(true);
  }
};

/**
 * Find the path to the content files based on the id of the content
 *
 * Also identifies and returns absolute paths
 *
 * @param string path
 *  Absolute path to a file, or relative path to a file in the content folder
 * @param contentId
 *  Id of the content requesting a path
 */
H5P.getPath = function (path, contentId) {
  if (path.substr(0, 7) === 'http://' || path.substr(0, 8) === 'https://') {
    return path;
  }

  return H5PIntegration.getContentPath(contentId) + path;
};

/**
 * THIS FUNCTION IS DEPRECATED, USE getPath INSTEAD
 *
 *  Find the path to the content files folder based on the id of the content
 *
 *  @param contentId
 *  Id of the content requesting a path
 */
H5P.getContentPath = function (contentId) {
  return H5PIntegration.getContentPath(contentId);
};


//
// Used from libraries to construct instances of other libraries' objects by
// name.
//
H5P.classFromName = function(name) {
  var arr = name.split(".");
  return this[arr[arr.length-1]];
};

// Helper object for keeping coordinates in the same format all over.
H5P.Coords = function(x, y, w, h) {
  if ( !(this instanceof H5P.Coords) )
    return new H5P.Coords(x, y, w, h);

  this.x = 0;
  this.y = 0;
  this.w = 1;
  this.h = 1;

  if (typeof(x) === 'object') {
    this.x = x.x;
    this.y = x.y;
    this.w = x.w;
    this.h = x.h;
  } else {
    if (x !== undefined) {
      this.x = x;
    }
    if (y !== undefined) {
      this.y = y;
    }
    if (w !== undefined) {
      this.w = w;
    }
    if (h !== undefined) {
      this.h = h;
    }
  }
  return this;
};

/**
 *@param {string} library
 *  library in the format machineName majorVersion.minorVersion
 * @returns
 *  library as an object with machineName, majorVersion and minorVersion properties
 *  return false if the library parameter is invalid
 */
H5P.libraryFromString = function (library) {
  var regExp = /(.+)\s(\d)+\.(\d)$/g;
  var res = regExp.exec(library);
  if (res !== null) {
    return {
      'machineName': res[1],
      'majorVersion': res[2],
      'minorVersion': res[3]
    };
  }
  else {
    return false;
  }
};

/**
 * Get the path to the library
 *
 * @param {string} machineName The machine name of the library
 * @returns {string} The full path to the library
 */
H5P.getLibraryPath = function(machineName) {
  return H5PIntegration.getLibraryPath(machineName);
};

/**
 * Recursivly clone the given object.
 *
 * @param {object} object Object to clone.
 * @param {type} recursive
 * @returns {object} A clone of object.
 */
H5P.cloneObject = function (object, recursive) {
  var clone = object instanceof Array ? [] : {};

  for (var i in object) {
    if (object.hasOwnProperty(i)) {
      if (recursive !== undefined && recursive && typeof object[i] === 'object') {
        clone[i] = H5P.cloneObject(object[i], recursive);
      }
      else {
        clone[i] = object[i];
      }
    }
  }

  return clone;
};

/**
 * Remove all empty spaces before and after the value.
 *
 * @param {String} value
 * @returns {@exp;value@call;replace}
 */
H5P.trim = function (value) {
  return value.replace(/^\s+|\s+$/g, '');
};

/**
 * Check if javascript path/key is loaded.
 *
 * @param {String} path
 * @returns {Boolean}
 */
H5P.jsLoaded = function (path) {
  for (var i = 0; i < H5P.loadedJs.length; i++) {
    if (H5P.loadedJs[i] === path) {
      return true;
    }
  }

  return false;
};

/**
 * Check if styles path/key is loaded.
 *
 * @param {String} path
 * @returns {Boolean}
 */
H5P.cssLoaded = function (path) {
  for (var i = 0; i < H5P.loadedCss.length; i++) {
    if (H5P.loadedCss[i] === path) {
      return true;
    }
  }

  return false;
};

// We have several situations where we want to shuffle an array, extend array
// to do so.
H5P.shuffleArray = function(array) {
  var i = array.length, j, tempi, tempj;
  if ( i === 0 ) return false;
  while ( --i ) {
    j       = Math.floor( Math.random() * ( i + 1 ) );
    tempi   = array[i];
    tempj   = array[j];
    array[i] = tempj;
    array[j] = tempi;
  }
  return array;
};

/**
 * Post finished results for user.
 *
 * @param {Number} contentId
 * @param {Number} points
 * @param {Number} maxPoints
 */
H5P.setFinished = function (contentId, points, maxPoints) {
<<<<<<< HEAD
  return; // Not yet implemented for Drupal!
=======
>>>>>>> d6336970
  if (H5P.postUserStatistics === true) {
    H5P.jQuery.post(H5P.ajaxPath + 'setFinished', {contentId: contentId, points: points, maxPoints: maxPoints});
  }
};

// Add indexOf to browsers that lack them. (IEs)
if(!Array.prototype.indexOf) {
  Array.prototype.indexOf = function(needle) {
    for(var i = 0; i < this.length; i++) {
      if(this[i] === needle) {
        return i;
      }
    }
    return -1;
  };
}

// Need to define trim() since this is not available on older IEs,
// and trim is used in several libs
if(String.prototype.trim === undefined) {
  String.prototype.trim = function () {
    return H5P.trim(this);
  };
}

// Finally, we want to run init when document is ready.
H5P.jQuery(document).ready(function(){
  H5P.init();
});<|MERGE_RESOLUTION|>--- conflicted
+++ resolved
@@ -311,10 +311,6 @@
  * @param {Number} maxPoints
  */
 H5P.setFinished = function (contentId, points, maxPoints) {
-<<<<<<< HEAD
-  return; // Not yet implemented for Drupal!
-=======
->>>>>>> d6336970
   if (H5P.postUserStatistics === true) {
     H5P.jQuery.post(H5P.ajaxPath + 'setFinished', {contentId: contentId, points: points, maxPoints: maxPoints});
   }
