--- conflicted
+++ resolved
@@ -95,12 +95,8 @@
 H5P.EventDispatcher.prototype.setActivityStarted = function() {
   if (this.activityStartTime === undefined) {
     // Don't trigger xAPI events in the editor
-<<<<<<< HEAD
-    if (this.contentId !== undefined && H5PIntegration.contents !== undefined && H5PIntegration.contents['cid-' + this.contentId] !== undefined) {
-=======
     if (H5PIntegration.contents !== undefined &&
         H5PIntegration.contents['cid-' + this.contentId] !== undefined) {
->>>>>>> 2bc4dee8
       this.triggerXAPI('attempted');
     }
     this.activityStartTime = Date.now();
