<?php
/**
 * Interface defining functions the h5p library needs the framework to implement
 */
interface H5PFrameworkInterface {

  /**
   * Show the user an error message
   *
   * @param string $message
   *  The error message
   */
  public function setErrorMessage($message);

  /**
   * Show the user an information message
   *
   * @param string $message
   *  The error message
   */
  public function setInfoMessage($message);

  /**
   * Translation function
   *
   * @param string $message
   *  The english string to be translated.
   * @param type $replacements
   *   An associative array of replacements to make after translation. Incidences
   *   of any key in this array are replaced with the corresponding value. Based
   *   on the first character of the key, the value is escaped and/or themed:
   *    - !variable: inserted as is
   *    - @variable: escape plain text to HTML
   *    - %variable: escape text and theme as a placeholder for user-submitted
   *      content
   * @return string Translated string
   */
  public function t($message, $replacements = array());

  /**
   * Get the Path to the last uploaded h5p
   *
   * @return string Path to the folder where the last uploaded h5p for this session is located.
   */
  public function getUploadedH5pFolderPath();

  /**
   * @return string Path to the folder where all h5p files are stored
   */
  public function getH5pPath();

  /**
   * Get the path to the last uploaded h5p file
   *
   * @return string Path to the last uploaded h5p
   */
  public function getUploadedH5pPath();
  
  /**
   * Get the list of the current installed libraries
   * 
   * @return array Associative array containg one item per machine name. This item contains an array of libraries.
   */
  public function loadLibraries();
  
  /**
   * Saving the unsupported library list
   * 
   * @param array A list of unsupported libraries
   */
  public function setUnsupportedLibraries($libraries);
  
  /**
   * Returns unsupported libraries
   * 
   * @return array A list of the unsupported libraries
   */
  public function getUnsupportedLibraries();
  
  /**
   * Returns the URL to the library admin page
   * 
   * @return string URL to admin page
   */
  public function getAdminUrl();

  /**
   * Get id to an excisting library
   *
   * @param string $machineName
   *  The librarys machine name
   * @param int $majorVersion
   *  The librarys major version
   * @param int $minorVersion
   *  The librarys minor version
   * @return int
   *  The id of the specified library or FALSE
   */
  public function getLibraryId($machineName, $majorVersion, $minorVersion);

  /**
   * Get file extension whitelist
   *
   * The default extension list is part of h5p, but admins should be allowed to modify it
   *
   * @param boolean $isLibrary
   * @param string $defaultContentWhitelist
   * @param string $defaultLibraryWhitelist
   */
  public function getWhitelist($isLibrary, $defaultContentWhitelist, $defaultLibraryWhitelist);
  
  /**
   * Is the library a patched version of an existing library?
   *
   * @param object $library
   *  The library data for a library we are checking
   * @return boolean
   *  TRUE if the library is a patched version of an excisting library
   *  FALSE otherwise
   */
  public function isPatchedLibrary($library);

  /**
   * Is H5P in development mode?
   *
   * @return boolean
   *  TRUE if H5P development mode is active
   *  FALSE otherwise
   */
  public function isInDevMode();

  /**
   * Is the current user allowed to update libraries?
   *
   * @return boolean
   *  TRUE if the user is allowed to update libraries
   *  FALSE if the user is not allowed to update libraries
   */
  public function mayUpdateLibraries();

  /**
   * Store data about a library
   *
   * Also fills in the libraryId in the libraryData object if the object is new
   *
   * @param object $libraryData
   *  Object holding the information that is to be stored
   */
  public function saveLibraryData(&$libraryData, $new = TRUE);
  
  /**
   * Insert new content.
   * 
   * @param object $content
   * @param int $contentMainId
   */
  public function insertContent($content, $contentMainId = NULL);
  
  /**
   * Update old content.
   * 
   * @param object $content
   * @param int $contentMainId
   */
  public function updateContent($content, $contentMainId = NULL);
  
  /**
   * Save what libraries a library is dependending on
   *
   * @param int $libraryId
   *  Library Id for the library we're saving dependencies for
   * @param array $dependencies
   *  List of dependencies in the format used in library.json
   * @param string $dependency_type
   *  What type of dependency this is, for instance it might be an editor dependency
   */
  public function saveLibraryDependencies($libraryId, $dependencies, $dependency_type);

  /**
   * Copies library usage
   *
   * @param int $contentId
   *  Framework specific id identifying the content
   * @param int $copyFromId
   *  Framework specific id identifying the content to be copied
   * @param int $contentMainId
   *  Framework specific main id for the content, typically used in frameworks
   *  That supports versioning. (In this case the content id will typically be
   *  the version id, and the contentMainId will be the frameworks content id
   */
  public function copyLibraryUsage($contentId, $copyFromId, $contentMainId = NULL);

  /**
   * Deletes content data
   *
   * @param int $contentId
   *  Framework specific id identifying the content
   */
  public function deleteContentData($contentId);

  /**
   * Delete what libraries a content item is using
   *
   * @param int $contentId
   *  Content Id of the content we'll be deleting library usage for
   */
  public function deleteLibraryUsage($contentId);

  /**
   * Saves what libraries the content uses
   *
   * @param int $contentId
   *  Framework specific id identifying the content
   * @param array $librariesInUse
   *  List of libraries the content uses. Libraries consist of arrays with:
   *   - libraryId stored in $librariesInUse[<place>]['library']['libraryId']
   *   - libraryId stored in $librariesInUse[<place>]['preloaded']
   */
  public function saveLibraryUsage($contentId, $librariesInUse);

  /**
   * Get number of content/nodes using a library, and the number of 
   * dependencies to other libraries
   * 
   * @param int $library_id
   * @return array The array contains two elements, keyed by 'content' and 'libraries'. 
   *               Each element contains a number
   */
  public function getLibraryUsage($libraryId);

  /**
   * Loads a library
   *
   * @param string $machineName
   * @param int $majorVersion
   * @param int $minorVersion
   * @return array|FALSE
   *  Array representing the library with dependency descriptions
   *  FALSE if the library doesn't exist
   */
  public function loadLibrary($machineName, $majorVersion, $minorVersion);

  /**
   * Loads library semantics.
   *
   * @param string $name library identifier.
   * @param int $majorVersion library identifier.
   * @param int $minorVersion library identifier.
   * @return string semantics.
   */
  public function loadLibrarySemantics($name, $majorVersion, $minorVersion);
  
  /**
   * Makes it possible to alter the semantics, adding custom fields, etc.
   *
   * @param array $semantics
   * @param string $name library identifier.
   * @param int $majorVersion library identifier.
   * @param int $minorVersion library identifier.
   */
  public function alterLibrarySemantics(&$semantics, $name, $majorVersion, $minorVersion);

  /**
   * Delete all dependencies belonging to given library
   *
   * @param int $libraryId
   *  Library Id
   */
  public function deleteLibraryDependencies($libraryId);
  
  /**
   * Delete a library from database and file system
   * 
   * @param mixed $library Library
   */
  public function deleteLibrary($library);
  
  /**
   * Load content.
   *
   * @return object Content, null if not found.
   */
  public function loadContent($id);
  
  /**
   * Load dependencies for the given content of the given type.
   *
   * @param int $id content.
   * @param int $type dependency.
   * @return array
   */
  public function loadContentDependencies($id, $type = NULL);
  
  /**
   * Get data from cache.
   * 
   * @param string $group
   * @param string $key
   */
  public function cacheGet($group, $key);
  
  /**
   * Store data in cache.
   * 
   * @param string $group
   * @param string $key
   * @param mixed $data
   */
  public function cacheSet($group, $key, $data);
  
  /**
   * Delete data from cache.
   * 
   * @param string $group
   * @param string $key
   */
  public function cacheDel($group, $key = NULL);
  
  /**
   * Will invalidate the cache for the content that uses the specified library.
   * This means that the content dependencies has to be rebuilt, and the parameters refiltered.
   * 
   * @param int $library_id
   */
  public function invalidateContentCache($library_id);
  
  /**
   * Get content without cache.
   */
  public function getNotCached();
  
  /**
   * Get number of contents using library as main library.
   * 
   * @param int $library_id
   */
  public function getNumContent($library_id);
}

/**
 * This class is used for validating H5P files
 */
class H5PValidator {
  public $h5pF;
  public $h5pC;

  // Schemas used to validate the h5p files
  private $h5pRequired = array(
    'title' => '/^.{1,255}$/',
    'language' => '/^[a-z]{1,5}$/',
    'preloadedDependencies' => array(
      'machineName' => '/^[\w0-9\-\.]{1,255}$/i',
      'majorVersion' => '/^[0-9]{1,5}$/',
      'minorVersion' => '/^[0-9]{1,5}$/',
    ),
    'mainLibrary' => '/^[$a-z_][0-9a-z_\.$]{1,254}$/i',
    'embedTypes' => array('iframe', 'div'),
  );

  private $h5pOptional = array(
    'contentType' => '/^.{1,255}$/',
    'author' => '/^.{1,255}$/',
    'license' => '/^(cc-by|cc-by-sa|cc-by-nd|cc-by-nc|cc-by-nc-sa|cc-by-nc-nd|pd|cr|MIT|GPL1|GPL2|GPL3|MPL|MPL2)$/',
    'dynamicDependencies' => array(
      'machineName' => '/^[\w0-9\-\.]{1,255}$/i',
      'majorVersion' => '/^[0-9]{1,5}$/',
      'minorVersion' => '/^[0-9]{1,5}$/',
    ),
    'w' => '/^[0-9]{1,4}$/',
    'h' => '/^[0-9]{1,4}$/',
    'metaKeywords' => '/^.{1,}$/',
    'metaDescription' => '/^.{1,}$/',
  );

  // Schemas used to validate the library files
  private $libraryRequired = array(
    'title' => '/^.{1,255}$/',
    'majorVersion' => '/^[0-9]{1,5}$/',
    'minorVersion' => '/^[0-9]{1,5}$/',
    'patchVersion' => '/^[0-9]{1,5}$/',
    'machineName' => '/^[\w0-9\-\.]{1,255}$/i',
    'runnable' => '/^(0|1)$/',
  );

  private $libraryOptional  = array(
    'author' => '/^.{1,255}$/',
    'license' => '/^(cc-by|cc-by-sa|cc-by-nd|cc-by-nc|cc-by-nc-sa|cc-by-nc-nd|pd|cr|MIT|GPL1|GPL2|GPL3|MPL|MPL2)$/',
    'description' => '/^.{1,}$/',
    'dynamicDependencies' => array(
      'machineName' => '/^[\w0-9\-\.]{1,255}$/i',
      'majorVersion' => '/^[0-9]{1,5}$/',
      'minorVersion' => '/^[0-9]{1,5}$/',
    ),
    'preloadedDependencies' => array(
      'machineName' => '/^[\w0-9\-\.]{1,255}$/i',
      'majorVersion' => '/^[0-9]{1,5}$/',
      'minorVersion' => '/^[0-9]{1,5}$/',
    ),
    'editorDependencies' => array(
      'machineName' => '/^[\w0-9\-\.]{1,255}$/i',
      'majorVersion' => '/^[0-9]{1,5}$/',
      'minorVersion' => '/^[0-9]{1,5}$/',
    ),
    'preloadedJs' => array(
      'path' => '/^((\\\|\/)?[a-z_\-\s0-9\.]+)+\.js$/i',
    ),
    'preloadedCss' => array(
      'path' => '/^((\\\|\/)?[a-z_\-\s0-9\.]+)+\.css$/i',
    ),
    'dropLibraryCss' => array(
      'machineName' => '/^[\w0-9\-\.]{1,255}$/i',
    ),
    'w' => '/^[0-9]{1,4}$/',
    'h' => '/^[0-9]{1,4}$/',
    'embedTypes' => array('iframe', 'div'),
    'fullscreen' => '/^(0|1)$/',
    'coreApi' => array(
      'majorVersion' => '/^[0-9]{1,5}$/',
      'minorVersion' => '/^[0-9]{1,5}$/',
    ),
  );

  /**
   * Constructor for the H5PValidator
   *
   * @param object $H5PFramework
   *  The frameworks implementation of the H5PFrameworkInterface
   */
  public function __construct($H5PFramework, $H5PCore) {
    $this->h5pF = $H5PFramework;
    $this->h5pC = $H5PCore;
    $this->h5pCV = new H5PContentValidator($this->h5pF, $this->h5pC);
  }

  /**
   * Validates a .h5p file
   *
   * @return boolean
   *  TRUE if the .h5p file is valid
   */
  public function isValidPackage($skipContent = FALSE, $upgradeOnly = FALSE) {
    // Create a temporary dir to extract package in.
    $tmpDir = $this->h5pF->getUploadedH5pFolderPath();
    $tmpPath = $this->h5pF->getUploadedH5pPath();

    $valid = TRUE;

    // Extract and then remove the package file.
    $zip = new ZipArchive;
    
    // Only allow files with the .h5p extension:
    if (strtolower(substr($tmpPath, -3)) !== 'h5p') {
      $this->h5pF->setErrorMessage($this->h5pF->t('The file you uploaded is not a valid HTML5 Package (It does not have the .h5p file extension)'));
      H5PCore::deleteFileTree($tmpDir);
      return;
    }
    
    if ($zip->open($tmpPath) === true) {
      $zip->extractTo($tmpDir);
      $zip->close();
    }
    else {
      $this->h5pF->setErrorMessage($this->h5pF->t('The file you uploaded is not a valid HTML5 Package (We are unable to unzip it)'));
      H5PCore::deleteFileTree($tmpDir);
      return;
    }
    unlink($tmpPath);

    // Process content and libraries
    $libraries = array();
    $files = scandir($tmpDir);
    $mainH5pData;
    $libraryJsonData;
    $mainH5pExists = $imageExists = $contentExists = FALSE;
    foreach ($files as $file) {
      if (in_array(substr($file, 0, 1), array('.', '_'))) {
        continue;
      }
      $filePath = $tmpDir . DIRECTORY_SEPARATOR . $file;
      // Check for h5p.json file.
      if (strtolower($file) == 'h5p.json') {
        if ($skipContent === TRUE) {
          continue;
        }
      
        $mainH5pData = $this->getJsonData($filePath);
        if ($mainH5pData === FALSE) {
          $valid = FALSE;
          $this->h5pF->setErrorMessage($this->h5pF->t('Could not parse the main h5p.json file'));
        }
        else {
          $validH5p = $this->isValidH5pData($mainH5pData, $file, $this->h5pRequired, $this->h5pOptional);
          if ($validH5p) {
            $mainH5pExists = TRUE;
          }
          else {
            $valid = FALSE;
            $this->h5pF->setErrorMessage($this->h5pF->t('The main h5p.json file is not valid'));
          }
        }
      }
      // Check for h5p.jpg?
      elseif (strtolower($file) == 'h5p.jpg') {
        $imageExists = TRUE;
      }
      // Content directory holds content.
      elseif ($file == 'content') {
        // We do a separate skipContent check to avoid having the content folder being treated as a library
        if ($skipContent) {
          continue;
        }
        if (!is_dir($filePath)) {
          $this->h5pF->setErrorMessage($this->h5pF->t('Invalid content folder'));
          $valid = FALSE;
          continue;
        }
        $contentJsonData = $this->getJsonData($filePath . DIRECTORY_SEPARATOR . 'content.json');
        if ($contentJsonData === FALSE) {
          $this->h5pF->setErrorMessage($this->h5pF->t('Could not find or parse the content.json file'));
          $valid = FALSE;
          continue;
        }
        else {
          $contentExists = TRUE;
          // In the future we might let the libraries provide validation functions for content.json
        }

        if (!$this->h5pCV->validateContentFiles($filePath)) {
          // validateContentfiles prints error messages itself
          $valid = FALSE;
          continue;
        }
      }

      // The rest should be library folders
      elseif ($this->h5pF->mayUpdateLibraries()) {
         if (!is_dir($filePath)) {
          // Ignore this. Probably a file that shouldn't have been included.
          continue;
        }

        $libraryH5PData = $this->getLibraryData($file, $filePath, $tmpDir);
        
        if ($libraryH5PData !== FALSE) {
          // Library's directory name must be:
          // - <machineName>
          //     - or -
          // - <machineName>-<majorVersion>.<minorVersion>
          // where mcahineName, majorVersion and minorVersion is read from library.json
          if ($libraryH5PData['machineName'] !== $file && H5PCore::libraryToString($libraryH5PData, TRUE) !== $file) {
            $this->h5pF->setErrorMessage($this->h5pF->t('Library directory name must match machineName or machineName-majorVersion.minorVersion (from library.json). (Directory: %directoryName , machineName: %machineName, majorVersion: %majorVersion, minorVersion: %minorVersion)', array(
                '%directoryName' => $file,
                '%machineName' => $libraryH5PData['machineName'],
                '%majorVersion' => $libraryH5PData['majorVersion'],
                '%minorVersion' => $libraryH5PData['minorVersion'])));
            $valid = FALSE;
            continue;
          }
          $libraryH5PData['uploadDirectory'] = $filePath;
          $libraries[H5PCore::libraryToString($libraryH5PData)] = $libraryH5PData;
        }
        else {
          $valid = FALSE;
        }
      }
    }
    if ($skipContent === FALSE) {
      if (!$contentExists) {
        $this->h5pF->setErrorMessage($this->h5pF->t('A valid content folder is missing'));
        $valid = FALSE;
      }
      if (!$mainH5pExists) {
        $this->h5pF->setErrorMessage($this->h5pF->t('A valid main h5p.json file is missing'));
        $valid = FALSE;
      }
    }
    if ($valid) {
      if ($upgradeOnly) {
        // When upgrading, we opnly add allready installed libraries, 
        // and new dependent libraries
        $upgrades = array();
        foreach ($libraries as &$library) {
          // Is this library already installed?
          if ($this->h5pF->getLibraryId($library['machineName'], $library['majorVersion'], $library['minorVersion']) !== FALSE) {
            $upgrades[H5PCore::libraryToString($library)] = $library;
          }
        }
        while ($missingLibraries = $this->getMissingLibraries($upgrades)) {
          foreach ($missingLibraries as $missing) {
            $libString = H5PCore::libraryToString($missing);
            $library = $libraries[$libString];
            if ($library) {
              $upgrades[$libString] = $library;
            }
          }
        }
        
        $libraries = $upgrades;
      }
      
      $this->h5pC->librariesJsonData = $libraries;
      
      if ($skipContent === FALSE) {
        $this->h5pC->mainJsonData = $mainH5pData;
        $this->h5pC->contentJsonData = $contentJsonData;
        $libraries['mainH5pData'] = $mainH5pData; // Check for the dependencies in h5p.json as well as in the libraries
      }
      
      $missingLibraries = $this->getMissingLibraries($libraries);
      foreach ($missingLibraries as $missing) {
        if ($this->h5pF->getLibraryId($missing['machineName'], $missing['majorVersion'], $missing['minorVersion'])) {
          unset($missingLibraries[$missing['machineName']]);
        }
      }
      if (!empty($missingLibraries)) {
        foreach ($missingLibraries as $library) {
          $this->h5pF->setErrorMessage($this->h5pF->t('Missing required library @library', array('@library' => H5PCore::libraryToString($library))));
        }
        if (!$this->h5pF->mayUpdateLibraries()) {
          $this->h5pF->setInfoMessage($this->h5pF->t("Note that the libraries may exist in the file you uploaded, but you're not allowed to upload new libraries. Contact the site administrator about this."));
        }
      }
      $valid = empty($missingLibraries) && $valid;
    }
    if (!$valid) {
      H5PCore::deleteFileTree($tmpDir);
    }
    return $valid;
  }

  /**
   * Validates a H5P library
   *
   * @param string $file
   *  Name of the library folder
   * @param string $filePath
   *  Path to the library folder
   * @param string $tmpDir
   *  Path to the temporary upload directory
   * @return object|boolean
   *  H5P data from library.json and semantics if the library is valid
   *  FALSE if the library isn't valid
   */
  public function getLibraryData($file, $filePath, $tmpDir) {
    if (preg_match('/^[\w0-9\-\.]{1,255}$/i', $file) === 0) {
      $this->h5pF->setErrorMessage($this->h5pF->t('Invalid library name: %name', array('%name' => $file)));
      return FALSE;
    }
    $h5pData = $this->getJsonData($filePath . DIRECTORY_SEPARATOR . 'library.json');
    if ($h5pData === FALSE) {
      $this->h5pF->setErrorMessage($this->h5pF->t('Could not find library.json file with valid json format for library %name', array('%name' => $file)));
      return FALSE;
    }

    // validate json if a semantics file is provided
    $semanticsPath = $filePath . DIRECTORY_SEPARATOR . 'semantics.json';
    if (file_exists($semanticsPath)) {
      $semantics = $this->getJsonData($semanticsPath, TRUE);
      if ($semantics === FALSE) {
        $this->h5pF->setErrorMessage($this->h5pF->t('Invalid semantics.json file has been included in the library %name', array('%name' => $file)));
        return FALSE;
      }
      else {
        $h5pData['semantics'] = $semantics;
      }
    }

    // validate language folder if it exists
    $languagePath = $filePath . DIRECTORY_SEPARATOR . 'language';
    if (is_dir($languagePath)) {
      $languageFiles = scandir($languagePath);
      foreach ($languageFiles as $languageFile) {
        if (in_array($languageFile, array('.', '..'))) {
          continue;
        }
        if (preg_match('/^(-?[a-z]+){1,7}\.json$/i', $languageFile) === 0) {
          $this->h5pF->setErrorMessage($this->h5pF->t('Invalid language file %file in library %library', array('%file' => $languageFile, '%library' => $file)));
          return FALSE;
        }
        $languageJson = $this->getJsonData($languagePath . DIRECTORY_SEPARATOR . $languageFile, TRUE);
        if ($languageJson === FALSE) {
          $this->h5pF->setErrorMessage($this->h5pF->t('Invalid language file %languageFile has been included in the library %name', array('%languageFile' => $languageFile, '%name' => $file)));
          return FALSE;
        }
        $parts = explode('.', $languageFile); // $parts[0] is the language code
        $h5pData['language'][$parts[0]] = $languageJson;
      }
    }

    $validLibrary = $this->isValidH5pData($h5pData, $file, $this->libraryRequired, $this->libraryOptional);

    $validLibrary = $this->h5pCV->validateContentFiles($filePath, TRUE) && $validLibrary;

    if (isset($h5pData['preloadedJs'])) {
      $validLibrary = $this->isExistingFiles($h5pData['preloadedJs'], $tmpDir, $file) && $validLibrary;
    }
    if (isset($h5pData['preloadedCss'])) {
      $validLibrary = $this->isExistingFiles($h5pData['preloadedCss'], $tmpDir, $file) && $validLibrary;
    }
    if ($validLibrary) {
      return $h5pData;
    }
    else {
      return FALSE;
    }
  }

  /**
   * Use the dependency declarations to find any missing libraries
   *
   * @param array $libraries
   *  A multidimensional array of libraries keyed with machineName first and majorVersion second
   * @return array
   *  A list of libraries that are missing keyed with machineName and holds objects with
   *  machineName, majorVersion and minorVersion properties
   */
  private function getMissingLibraries($libraries) {
    $missing = array();
    foreach ($libraries as $library) {
      if (isset($library['preloadedDependencies'])) {
        $missing = array_merge($missing, $this->getMissingDependencies($library['preloadedDependencies'], $libraries));
      }
      if (isset($library['dynamicDependencies'])) {
        $missing = array_merge($missing, $this->getMissingDependencies($library['dynamicDependencies'], $libraries));
      }
      if (isset($library['editorDependencies'])) {
        $missing = array_merge($missing, $this->getMissingDependencies($library['editorDependencies'], $libraries));
      }
    }
    return $missing;
  }

  /**
   * Helper function for getMissingLibraries, searches for dependency required libraries in
   * the provided list of libraries
   *
   * @param array $dependencies
   *  A list of objects with machineName, majorVersion and minorVersion properties
   * @param array $libraries
   *  An array of libraries keyed with machineName
   * @return
   *  A list of libraries that are missing keyed with machineName and holds objects with
   *  machineName, majorVersion and minorVersion properties
   */
  private function getMissingDependencies($dependencies, $libraries) {
    $missing = array();
    foreach ($dependencies as $dependency) {
      if (!isset($libraries[H5PCore::libraryToString($dependency)])) {
        $missing[H5PCore::libraryToString($dependency)] = $dependency;
      }
    }
    return $missing;
  }

  /**
   * Figure out if the provided file paths exists
   *
   * Triggers error messages if files doesn't exist
   *
   * @param array $files
   *  List of file paths relative to $tmpDir
   * @param string $tmpDir
   *  Path to the directory where the $files are stored.
   * @param string $library
   *  Name of the library we are processing
   * @return boolean
   *  TRUE if all the files excists
   */
  private function isExistingFiles($files, $tmpDir, $library) {
    foreach ($files as $file) {
      $path = str_replace(array('/', '\\'), DIRECTORY_SEPARATOR, $file['path']);
      if (!file_exists($tmpDir . DIRECTORY_SEPARATOR . $library . DIRECTORY_SEPARATOR . $path)) {
        $this->h5pF->setErrorMessage($this->h5pF->t('The file "%file" is missing from library: "%name"', array('%file' => $path, '%name' => $library)));
        return FALSE;
      }
    }
    return TRUE;
  }

  /**
   * Validates h5p.json and library.json data
   *
   * Error messages are triggered if the data isn't valid
   *
   * @param array $h5pData
   *  h5p data
   * @param string $library_name
   *  Name of the library we are processing
   * @param array $required
   *  Validation pattern for required properties
   * @param array $optional
   *  Validation pattern for optional properties
   * @return boolean
   *  TRUE if the $h5pData is valid
   */
  private function isValidH5pData($h5pData, $library_name, $required, $optional) {
    $valid = $this->isValidRequiredH5pData($h5pData, $required, $library_name);
    $valid = $this->isValidOptionalH5pData($h5pData, $optional, $library_name) && $valid;

    // Test library core version requirement.  If no requirement is set,
    // this implicitly means 1.0, which shall work on newer versions
    // too.
    if (isset($h5pData['coreApi']) && !empty($h5pData['coreApi'])) {
      if (($h5pData['coreApi']['majorVersion'] > H5PCore::$coreApi['majorVersion']) ||
          (($h5pData['coreApi']['majorVersion'] == H5PCore::$coreApi['majorVersion']) &&
            ($h5pData['coreApi']['minorVersion'] > H5PCore::$coreApi['minorVersion'])))
      {
        $this->h5pF->setErrorMessage(
          $this->h5pF->t('The library "%library_name" requires H5P %requiredVersion, but only H5P %coreApi is installed.',
          array(
            '%library_name' => $library_name,
            '%requiredVersion' => $h5pData['coreApi']['majorVersion'] . '.' . $h5pData['coreApi']['minorVersion'],
            '%coreApi' => H5PCore::$coreApi['majorVersion'] . '.' . H5PCore::$coreApi['minorVersion']
          )));
        $valid = false;
      }
    }
    return $valid;
  }

  /**
   * Helper function for isValidH5pData
   *
   * Validates the optional part of the h5pData
   *
   * Triggers error messages
   *
   * @param array $h5pData
   *  h5p data
   * @param array $requirements
   *  Validation pattern
   * @param string $library_name
   *  Name of the library we are processing
   * @return boolean
   *  TRUE if the optional part of the $h5pData is valid
   */
  private function isValidOptionalH5pData($h5pData, $requirements, $library_name) {
    $valid = TRUE;

    foreach ($h5pData as $key => $value) {
      if (isset($requirements[$key])) {
        $valid = $this->isValidRequirement($value, $requirements[$key], $library_name, $key) && $valid;
      }
      // Else: ignore, a package can have parameters that this library doesn't care about, but that library
      // specific implementations does care about...
    }

    return $valid;
  }

  /**
   * Validate a requirement given as regexp or an array of requirements
   *
   * @param mixed $h5pData
   *  The data to be validated
   * @param mixed $requirement
   *  The requirement the data is to be validated against, regexp or array of requirements
   * @param string $library_name
   *  Name of the library we are validating(used in error messages)
   * @param string $property_name
   *  Name of the property we are validating(used in error messages)
   * @return boolean
   *  TRUE if valid, FALSE if invalid
   */
  private function isValidRequirement($h5pData, $requirement, $library_name, $property_name) {
    $valid = TRUE;

    if (is_string($requirement)) {
      if ($requirement == 'boolean') {
        if (!is_bool($h5pData)) {
         $this->h5pF->setErrorMessage($this->h5pF->t("Invalid data provided for %property in %library. Boolean expected.", array('%property' => $property_name, '%library' => $library_name)));
         $valid = FALSE;
        }
      }
      else {
        // The requirement is a regexp, match it against the data
        if (is_string($h5pData) || is_int($h5pData)) {
          if (preg_match($requirement, $h5pData) === 0) {
             $this->h5pF->setErrorMessage($this->h5pF->t("Invalid data provided for %property in %library", array('%property' => $property_name, '%library' => $library_name)));
             $valid = FALSE;
          }
        }
        else {
          $this->h5pF->setErrorMessage($this->h5pF->t("Invalid data provided for %property in %library", array('%property' => $property_name, '%library' => $library_name)));
          $valid = FALSE;
        }
      }
    }
    elseif (is_array($requirement)) {
      // We have sub requirements
      if (is_array($h5pData)) {
        if (is_array(current($h5pData))) {
          foreach ($h5pData as $sub_h5pData) {
            $valid = $this->isValidRequiredH5pData($sub_h5pData, $requirement, $library_name) && $valid;
          }
        }
        else {
          $valid = $this->isValidRequiredH5pData($h5pData, $requirement, $library_name) && $valid;
        }
      }
      else {
        $this->h5pF->setErrorMessage($this->h5pF->t("Invalid data provided for %property in %library", array('%property' => $property_name, '%library' => $library_name)));
        $valid = FALSE;
      }
    }
    else {
      $this->h5pF->setErrorMessage($this->h5pF->t("Can't read the property %property in %library", array('%property' => $property_name, '%library' => $library_name)));
      $valid = FALSE;
    }
    return $valid;
  }

  /**
   * Validates the required h5p data in libraray.json and h5p.json
   *
   * @param mixed $h5pData
   *  Data to be validated
   * @param array $requirements
   *  Array with regexp to validate the data against
   * @param string $library_name
   *  Name of the library we are validating (used in error messages)
   * @return boolean
   *  TRUE if all the required data exists and is valid, FALSE otherwise
   */
  private function isValidRequiredH5pData($h5pData, $requirements, $library_name) {
    $valid = TRUE;
    foreach ($requirements as $required => $requirement) {
      if (is_int($required)) {
        // We have an array of allowed options
        return $this->isValidH5pDataOptions($h5pData, $requirements, $library_name);
      }
      if (isset($h5pData[$required])) {
        $valid = $this->isValidRequirement($h5pData[$required], $requirement, $library_name, $required) && $valid;
      }
      else {
        $this->h5pF->setErrorMessage($this->h5pF->t('The required property %property is missing from %library', array('%property' => $required, '%library' => $library_name)));
        $valid = FALSE;
      }
    }
    return $valid;
  }

  /**
   * Validates h5p data against a set of allowed values(options)
   *
   * @param array $selected
   *  The option(s) that has been specified
   * @param array $allowed
   *  The allowed options
   * @param string $library_name
   *  Name of the library we are validating (used in error messages)
   * @return boolean
   *  TRUE if the specified data is valid, FALSE otherwise
   */
  private function isValidH5pDataOptions($selected, $allowed, $library_name) {
    $valid = TRUE;
    foreach ($selected as $value) {
      if (!in_array($value, $allowed)) {
        $this->h5pF->setErrorMessage($this->h5pF->t('Illegal option %option in %library', array('%option' => $value, '%library' => $library_name)));
        $valid = FALSE;
      }
    }
    return $valid;
  }

  /**
   * Fetch json data from file
   *
   * @param string $filePath
   *  Path to the file holding the json string
   * @param boolean $return_as_string
   *  If true the json data will be decoded in order to validate it, but will be
   *  returned as string
   * @return mixed
   *  FALSE if the file can't be read or the contents can't be decoded
   *  string if the $return as string parameter is set
   *  array otherwise
   */
  private function getJsonData($filePath, $return_as_string = FALSE) {
    $json = file_get_contents($filePath);
    if ($json === FALSE) {
      return FALSE; // Cannot read from file.
    }
    $jsonData = json_decode($json, TRUE);
    if ($jsonData === NULL) {
      return FALSE; // JSON cannot be decoded or the recursion limit has been reached.
    }
    return $return_as_string ? $json : $jsonData;
  }

  /**
   * Helper function that copies an array
   *
   * @param array $array
   *  The array to be copied
   * @return array
   *  Copy of $array. All objects are cloned
   */
  private function arrayCopy(array $array) {
    $result = array();
    foreach ($array as $key => $val) {
      if (is_array($val)) {
        $result[$key] = arrayCopy($val);
      }
      elseif (is_object($val)) {
        $result[$key] = clone $val;
      }
      else {
        $result[$key] = $val;
      }
    }
    return $result;
  }
}

/**
 * This class is used for saving H5P files
 */
class H5PStorage {

  public $h5pF;
  public $h5pC;
  
  public $contentId = NULL; // Quick fix so WP can get ID of new content.

  /**
   * Constructor for the H5PStorage
   *
   * @param object $H5PFramework
   *  The frameworks implementation of the H5PFrameworkInterface
   */
  public function __construct($H5PFramework, $H5PCore) {
    $this->h5pF = $H5PFramework;
    $this->h5pC = $H5PCore;
  }

  /**
   * Saves a H5P file
   *
   * @param int $contentId
   *  The id of the content we are saving
   * @param int $contentMainId
   *  The main id for the content we are saving. This is used if the framework
   *  we're integrating with uses content id's and version id's
   * @return boolean
   *  TRUE if one or more libraries were updated
   *  FALSE otherwise
   */
  public function savePackage($content = NULL, $contentMainId = NULL, $skipContent = FALSE, $upgradeOnly = FALSE) {
    // Save the libraries we processed during validation
    $library_saved = FALSE;
    $upgradedLibsCount = 0;
    $mayUpdateLibraries = $this->h5pF->mayUpdateLibraries();
    
    foreach ($this->h5pC->librariesJsonData as &$library) {
      $libraryId = $this->h5pF->getLibraryId($library['machineName'], $library['majorVersion'], $library['minorVersion']);
      $library['saveDependencies'] = TRUE;
      
      if (!$libraryId) {
        $new = TRUE;
      }
      elseif ($this->h5pF->isPatchedLibrary($library)) {
        $new = FALSE;
        $library['libraryId'] = $libraryId;
      }
      else {
        $library['libraryId'] = $libraryId;
        // We already have the same or a newer version of this library
        $library['saveDependencies'] = FALSE;
        continue;
      }

      if (!$mayUpdateLibraries) {
        // This shouldn't happen, but just to be safe...
        continue;
      }

      $this->h5pF->saveLibraryData($library, $new);

      $libraries_path = $this->h5pF->getH5pPath() . DIRECTORY_SEPARATOR . 'libraries';
      if (!is_dir($libraries_path)) {
        mkdir($libraries_path, 0777, true);
      }
      $destination_path = $libraries_path . DIRECTORY_SEPARATOR . H5PCore::libraryToString($library, TRUE);
      H5PCore::deleteFileTree($destination_path);
      rename($library['uploadDirectory'], $destination_path);

      $library_saved = TRUE;
    }

    foreach ($this->h5pC->librariesJsonData as &$library) {
      if ($library['saveDependencies']) {
        $this->h5pF->deleteLibraryDependencies($library['libraryId']);
        if (isset($library['preloadedDependencies'])) {
          $this->h5pF->saveLibraryDependencies($library['libraryId'], $library['preloadedDependencies'], 'preloaded');
        }
        if (isset($library['dynamicDependencies'])) {
          $this->h5pF->saveLibraryDependencies($library['libraryId'], $library['dynamicDependencies'], 'dynamic');
        }
        if (isset($library['editorDependencies'])) {
          $this->h5pF->saveLibraryDependencies($library['libraryId'], $library['editorDependencies'], 'editor');
        }
        
        // Make sure libraries dependencies, parameter filtering and export files gets regenerated for all content who uses this library.
        $this->h5pF->invalidateContentCache($library['libraryId']);
        
        $upgradedLibsCount++;
      }
    }
    
    if (!$skipContent) {
      $current_path = $this->h5pF->getUploadedH5pFolderPath() . DIRECTORY_SEPARATOR . 'content';
      
      // Find out which libraries are used by this package/content
      $librariesInUse = array();
      $this->h5pC->findLibraryDependencies($librariesInUse, $this->h5pC->mainJsonData);
      
      // Save content
      if ($content === NULL) {
        $content = array();
      }
      if (!is_array($content)) {
        $content = array('id' => $content);
      }
      $content['library'] = $librariesInUse['preloaded-' . $this->h5pC->mainJsonData['mainLibrary']]['library'];
      $content['params'] = file_get_contents($current_path . DIRECTORY_SEPARATOR . 'content.json');
      $contentId = $this->h5pC->saveContent($content, $contentMainId);
      $this->contentId = $contentId;

      $contents_path = $this->h5pF->getH5pPath() . DIRECTORY_SEPARATOR . 'content';
      if (!is_dir($contents_path)) {
        mkdir($contents_path, 0777, true);
      }
      
      // Move the content folder
      $destination_path = $contents_path . DIRECTORY_SEPARATOR . $contentId;
      @rename($current_path, $destination_path);
      
      // Save the content library dependencies
      $this->h5pF->saveLibraryUsage($contentId, $librariesInUse);
      H5PCore::deleteFileTree($this->h5pF->getUploadedH5pFolderPath());
    }
    
    // Update supported library list if neccessary:
    $this->h5pC->validateLibrarySupport(TRUE);
    
    if ($upgradeOnly) {
      // TODO - support translation
      $this->h5pF->setInfoMessage($upgradedLibsCount . ' libraries were upgraded!');
    }

    return $library_saved;
  }
  
  /**
   * Delete an H5P package
   *
   * @param int $contentId
   *  The content id
   */
  public function deletePackage($contentId) {
    H5PCore::deleteFileTree($this->h5pF->getH5pPath() . DIRECTORY_SEPARATOR . 'content' . DIRECTORY_SEPARATOR . $contentId);
    $this->h5pF->deleteContentData($contentId);
  }

  /**
   * Update an H5P package
   *
   * @param int $contentId
   *  The content id
   * @param int $contentMainId
   *  The content main id (used by frameworks supporting revisioning)
   * @return boolean
   *  TRUE if one or more libraries were updated
   *  FALSE otherwise
   */
  public function updatePackage($contentId, $contentMainId = NULL) {
    $this->deletePackage($contentId);
    return $this->savePackage($contentId, $contentMainId);
  }

  /**
   * Copy/clone an H5P package
   *
   * May for instance be used if the content is beeing revisioned without
   * uploading a new H5P package
   *
   * @param int $contentId
   *  The new content id
   * @param int $copyFromId
   *  The content id of the content that should be cloned
   * @param int $contentMainId
   *  The main id of the new content (used in frameworks that support revisioning)
   */
  public function copyPackage($contentId, $copyFromId, $contentMainId = NULL) {
    $source_path = $this->h5pF->getH5pPath() . DIRECTORY_SEPARATOR . 'content' . DIRECTORY_SEPARATOR . $copyFromId;
    $destination_path = $this->h5pF->getH5pPath() . DIRECTORY_SEPARATOR . 'content' . DIRECTORY_SEPARATOR . $contentId;
    $this->h5pC->copyFileTree($source_path, $destination_path);

    $this->h5pF->copyLibraryUsage($contentId, $copyFromId, $contentMainId);
  }
}

/**
* This class is used for exporting zips
*/
Class H5PExport {
  public $h5pF;
  public $h5pC;

  /**
   * Constructor for the H5PExport
   *
   * @param object $H5PFramework
   *  The frameworks implementation of the H5PFrameworkInterface
   * @param H5PCore
   *  Reference to an insance of H5PCore
   */
  public function __construct($H5PFramework, $H5PCore) {
    $this->h5pF = $H5PFramework;
    $this->h5pC = $H5PCore;
  }
  
  /**
   * Return path to h5p package.
   *
   * Creates package if not already created
   *
   * @param array $content
   * @return string
   */
  public function createExportFile($content) {
    $h5pDir = $this->h5pF->getH5pPath() . DIRECTORY_SEPARATOR;
    $tempPath = $h5pDir . 'temp' . DIRECTORY_SEPARATOR . $content['id'];
    $zipPath = $h5pDir . 'exports' . DIRECTORY_SEPARATOR . $content['id'] . '.h5p';
    
    // Temp dir to put the h5p files in
    @mkdir($tempPath, 0777, TRUE);
    @mkdir($h5pDir . 'exports', 0777, TRUE);

    // Create content folder
    if ($this->h5pC->copyFileTree($h5pDir . 'content' . DIRECTORY_SEPARATOR . $content['id'], $tempPath . DIRECTORY_SEPARATOR . 'content') === FALSE) {
      return FALSE;
    }
    file_put_contents($tempPath . DIRECTORY_SEPARATOR . 'content' . DIRECTORY_SEPARATOR . 'content.json', $content['params']);

    // Make embedTypes into an array
    $embedTypes = explode(', ', $content['embedType']); // Won't content always be embedded in one way?

    // Build h5p.json
    $h5pJson = array (
      'title' => $content['title'],
      'language' => $content['language'],
      'mainLibrary' => $content['library']['name'],
      'embedTypes' => $embedTypes,
    );

    // Add dependencies to h5p
    foreach ($content['dependencies'] as $dependency) {
      $library = $dependency['library'];
      
      // Copy library to h5p
      $source = isset($library['path']) ? $library['path'] : $h5pDir . 'libraries' . DIRECTORY_SEPARATOR . H5PCore::libraryToString($library, TRUE);
      $destination = $tempPath . DIRECTORY_SEPARATOR . $library['machineName'];
      $this->h5pC->copyFileTree($source, $destination);

      // Do not add editor dependencies to h5p json.
      if ($dependency['type'] === 'editor') {
        continue; 
      }

      $h5pJson[$dependency['type'] . 'Dependencies'][] = array(
        'machineName' => $library['machineName'],
        'majorVersion' => $library['majorVersion'],
        'minorVersion' => $library['minorVersion']
      );
    }

    // Save h5p.json
    $results = print_r(json_encode($h5pJson), true);
    file_put_contents($tempPath . DIRECTORY_SEPARATOR . 'h5p.json', $results);

    // Create new zip instance.
    $zip = new ZipArchive();
    $zip->open($zipPath, ZIPARCHIVE::CREATE);

    // Get all files and folders in $tempPath
    $iterator = new RecursiveIteratorIterator(new RecursiveDirectoryIterator($tempPath . DIRECTORY_SEPARATOR));
    // Add files to zip
    foreach ($iterator as $key => $value) {
      $test = '.';
      // Do not add the folders '.' and '..' to the zip. This will make zip invalid.
      if (substr_compare($key, $test, -strlen($test), strlen($test)) !== 0) {
        // Get files path in $tempPath
        $filePath = explode($tempPath . DIRECTORY_SEPARATOR, $key);
        // Add files to the zip with the intended file-structure
        $zip->addFile($key, $filePath[1]);
      }
    }
    // Close zip and remove temp dir
    $zip->close();
    H5PCore::deleteFileTree($tempPath);
  }

  /**
   * Delete .h5p file
   *
   * @param int/string $contentId
   *  Identifier for the H5P
   */
  public function deleteExport($contentId) {
    $h5pDir = $this->h5pF->getH5pPath() . DIRECTORY_SEPARATOR;
    $zipPath = $h5pDir . 'exports' . DIRECTORY_SEPARATOR . $contentId . '.h5p';
    if (file_exists($zipPath)) {
      unlink($zipPath);
    }
  }

  /**
   * Add editor libraries to the list of libraries
   *
   * These aren't supposed to go into h5p.json, but must be included with the rest
   * of the libraries
   *
   * @param array $libraries
   *  List of libraries keyed by machineName
   * @param array $editorLibraries
   *  List of libraries keyed by machineName
   * @return List of libraries keyed by machineName
   */
  private function addEditorLibraries($libraries, $editorLibraries) {
    foreach ($editorLibraries as $editorLibrary) {
      $libraries[$editorLibrary['machineName']] = $editorLibrary;      
    }
    return $libraries;
  }
}

/**
 * Functions and storage shared by the other H5P classes
 */
class H5PCore {

  public static $coreApi = array(
    'majorVersion' => 1,
    'minorVersion' => 3
  );
  public static $styles = array(
    'styles/h5p.css',
  );
  public static $scripts = array(
    'js/jquery.js',
    'js/h5p.js',
  );
  public static $adminScripts = array(
    'js/jquery.js',
    'js/h5p-utils.js',
  );

  public static $defaultContentWhitelist = 'json png jpg jpeg gif bmp tif tiff svg eot ttf woff otf webm mp4 ogg mp3 txt pdf rtf doc docx xls xlsx ppt pptx odt ods odp xml csv diff patch swf md textile';
  public static $defaultLibraryWhitelistExtras = 'js css';

  public $librariesJsonData, $contentJsonData, $mainJsonData, $h5pF, $path, $development_mode, $h5pD;
  private $exportEnabled;

  /**
   * Constructor for the H5PCore
   *
   * @param object $H5PFramework
   *  The frameworks implementation of the H5PFrameworkInterface
   * @param string $path H5P file storage directory.
   * @param string $language code. Defaults to english.
   * @param boolean $export enabled?
   * @param int $development_mode mode.
   */
  public function __construct($H5PFramework, $path, $language = 'en', $export = FALSE, $development_mode = H5PDevelopment::MODE_NONE) {
    $this->h5pF = $H5PFramework;
    
    $this->h5pF = $H5PFramework;
    $this->path = $path;
    $this->exportEnabled = $export;
    $this->development_mode = $development_mode;
    
    if ($development_mode & H5PDevelopment::MODE_LIBRARY) {
      $this->h5pD = new H5PDevelopment($this->h5pF, $path, $language);
    }
  }

  /**
   * Save content and clear cache.
   * 
   * @param array $content
   * @return int Content ID
   */
  public function saveContent($content, $contentMainId = NULL) {
    if (isset($content['id'])) {
      $this->h5pF->updateContent($content, $contentMainId);
    }
    else {
      $content['id'] = $this->h5pF->insertContent($content, $contentMainId); 
    }
    
    if (!isset($content['filtered'])) {
      // TODO: Add filtered to all impl. and remove
      $this->h5pF->cacheDel('parameters', $content['id']);
    }
    
    return $content['id'];
  }
  
  /**
   * Load content.
   *
   * @param int $id for content.
   * @return object
   */
  public function loadContent($id) {
    $content = $this->h5pF->loadContent($id);
    
    if ($content !== NULL) {
      $content['library'] = array(
        'id' => $content['libraryId'],
        'name' => $content['libraryName'],
        'majorVersion' => $content['libraryMajorVersion'],
        'minorVersion' => $content['libraryMinorVersion'],
        'embedTypes' => $content['libraryEmbedTypes'],
        'fullscreen' => $content['libraryFullscreen'],
      );
      unset($content['libraryId'], $content['libraryName'], $content['libraryEmbedTypes'], $content['libraryFullscreen']);
      
//      // TODO: Move to filterParameters?
//      if ($this->development_mode & H5PDevelopment::MODE_CONTENT) {
//        // TODO: Remove Drupal specific stuff
//        $json_content_path = file_create_path(file_directory_path() . '/' . variable_get('h5p_default_path', 'h5p') . '/content/' . $id . '/content.json');
//        if (file_exists($json_content_path) === TRUE) {
//          $json_content = file_get_contents($json_content_path);
//          if (json_decode($json_content, TRUE) !== FALSE) {
//            drupal_set_message(t('Invalid json in json content'), 'warning');
//          }
//          $content['params'] = $json_content;
//        }
//      }
    }
    
    return $content;
  }
  
  /**
   * Filter content run parameters, rebuild content dependecy cache and export file.
   * 
   * @param Object $content
   * @return Object NULL on failure.
   */
  public function filterParameters($content) {
    if (isset($content['filtered'])) {
      $params = ($content['filtered'] === '' ? NULL : $content['filtered']);
    }
    else {
      // TODO: Add filtered to all impl. and remove
      $params = $this->h5pF->cacheGet('parameters', $content['id']);
    }

    if ($params !== NULL) {
      return $params;
    }
    
    // Validate and filter against main library semantics.
    $validator = new H5PContentValidator($this->h5pF, $this);
    $params = (object) array(
      'library' => H5PCore::libraryToString($content['library']),
      'params' => json_decode($content['params'])
    );
    $validator->validateLibrary($params, (object) array('options' => array($params->library)));

    $params = json_encode($params->params);
  
    // Update content dependencies.
    $content['dependencies'] = $validator->getDependencies();
    $this->h5pF->deleteLibraryUsage($content['id']);
    $this->h5pF->saveLibraryUsage($content['id'], $content['dependencies']);
    
    if ($this->exportEnabled) {
      // Recreate export file
      $exporter = new H5PExport($this->h5pF, $this);
      $exporter->createExportFile($content);
      
      // TODO: Should we rather create the file once first accessed, like imagecache?
    }

    // Cache.
    $this->h5pF->cacheSet('parameters', $content['id'], $params);
    return $params;
  }
  
  /**
   * Find the files required for this content to work.
   *
   * @param int $id for content.
   * @return array
   */
  public function loadContentDependencies($id, $type = NULL) {
    $dependencies = $this->h5pF->loadContentDependencies($id, $type);
  
    if ($this->development_mode & H5PDevelopment::MODE_LIBRARY) {
      $developmentLibraries = $this->h5pD->getLibraries();
      
      foreach ($dependencies as $key => $dependency) {
        $libraryString = H5PCore::libraryToString($dependency);
        if (isset($developmentLibraries[$libraryString])) {
          $developmentLibraries[$libraryString]['dependencyType'] = $dependencies[$key]['dependencyType'];
          $dependencies[$key] = $developmentLibraries[$libraryString];
        }
      }
    }
    
    return $dependencies;
  }
  
  /**
   * Get all dependency assets of the given type
   * 
   * @param array $dependency
   * @param string $type
   * @param array $assets
   */
  private function getDependencyAssets($dependency, $type, &$assets) {
    // Check if dependency has any files of this type
    if (empty($dependency[$type]) || $dependency[$type][0] === '') {
      return;
    }
    
    // Check if we should skip CSS.
    if ($type === 'preloadedCss' && (isset($dependency['dropCss']) && $dependency['dropCss'] === '1')) {
      return;
    }
    
    foreach ($dependency[$type] as $file) {
      $assets[] = (object) array(
        'path' => $dependency['path'] . '/' . trim(is_array($file) ? $file['path'] : $file),
        'version' => $dependency['version']
      );
    }
  }
  
  /**
   * Combines path with cache buster / version.
   * 
   * @param array $assets
   * @return array
   */
  public function getAssetsUrls($assets) {
    $urls = array();
    
    foreach ($assets as $asset) {
      $urls[] = $asset->path . $asset->version;
    }
    
    return $urls;
  }
  
  /**
   * Return file paths for all dependecies files.
   *
   * @param array $dependencies
   * @return array files.
   */
  public function getDependenciesFiles($dependencies) {
    $files = array(
      'scripts' => array(),
      'styles' => array()
    );
    foreach ($dependencies as $dependency) {
      if (isset($dependency['path']) === FALSE) {
        $dependency['path'] = $this->path . '/libraries/' . H5PCore::libraryToString($dependency, TRUE);
        $dependency['preloadedJs'] = explode(',', $dependency['preloadedJs']);
        $dependency['preloadedCss'] = explode(',', $dependency['preloadedCss']);
      }
      
      $dependency['version'] = "?ver={$dependency['majorVersion']}.{$dependency['minorVersion']}.{$dependency['patchVersion']}";
      $this->getDependencyAssets($dependency, 'preloadedJs', $files['scripts']);
      $this->getDependencyAssets($dependency, 'preloadedCss', $files['styles']);
    }
    return $files;
  }
  
  /**
   * Load library semantics.
   *
   * @return string
   */
  public function loadLibrarySemantics($name, $majorVersion, $minorVersion) {
    $semantics = NULL;
    if ($this->development_mode & H5PDevelopment::MODE_LIBRARY) {
      // Try to load from dev lib
      $semantics = $this->h5pD->getSemantics($name, $majorVersion, $minorVersion);
    }
    
    if ($semantics === NULL) {
      // Try to load from DB.
      $semantics = $this->h5pF->loadLibrarySemantics($name, $majorVersion, $minorVersion);
    }
    
    if ($semantics !== NULL) {
      $semantics = json_decode($semantics);
      $this->h5pF->alterLibrarySemantics($semantics, $name, $majorVersion, $minorVersion);
    }
    
    return $semantics;
  }
  
  /**
   * Load library.
   *
   * @return array or null.
   */
  public function loadLibrary($name, $majorVersion, $minorVersion) {
    $library = NULL;
    if ($this->development_mode & H5PDevelopment::MODE_LIBRARY) {
      // Try to load from dev
      $library = $this->h5pD->getLibrary($name, $majorVersion, $minorVersion);
      if ($library !== NULL) {
        $library['semantics'] = $this->h5pD->getSemantics($name, $majorVersion, $minorVersion);
      }
    }
    
    if ($library === NULL) {
      // Try to load from DB.
      $library = $this->h5pF->loadLibrary($name, $majorVersion, $minorVersion);
    }
  
    return $library;
  }
  
  /**
   * Deletes a library
   * 
   * @param unknown $libraryId
   */
  public function deleteLibrary($libraryId) {
    $this->h5pF->deleteLibrary($libraryId);
    
    // Force update of unsupported libraries list:
    $this->validateLibrarySupport(TRUE);
  }
  
  /**
   * Recursive. Goes through the dependency tree for the given library and 
   * adds all the dependencies to the given array in a flat format.
   * 
   * @param array $librariesUsed Flat list of all dependencies.
   * @param array $library To find all dependencies for.
   * @param bool $editor Used interally to force all preloaded sub dependencies of an editor dependecy to be editor dependencies.
   */
  public function findLibraryDependencies(&$dependencies, $library, $editor = FALSE) {
    foreach (array('dynamic', 'preloaded', 'editor') as $type) {
      $property = $type . 'Dependencies';
      if (!isset($library[$property])) {
        continue; // Skip, no such dependencies.
      }
      
      if ($type === 'preloaded' && $editor === TRUE) {
        // All preloaded dependencies of an editor library is set to editor.
        $type = 'editor';
      }
      
      foreach ($library[$property] as $dependency) {
        $dependencyKey = $type . '-' . $dependency['machineName'];
        if (isset($dependencies[$dependencyKey]) === TRUE) {
          continue; // Skip, already have this.
        }
        
        $dependencyLibrary = $this->loadLibrary($dependency['machineName'], $dependency['majorVersion'], $dependency['minorVersion']);
        if ($dependencyLibrary) {
          $dependencies[$dependencyKey] = array(
            'library' => $dependencyLibrary,
            'type' => $type
          );
          $this->findLibraryDependencies($dependencies, $dependencyLibrary, $type === 'editor');
        }
        else {
          // This site is missing a dependency!
          $this->h5pF->setErrorMessage($this->h5pF->t('Missing dependency @dep required by @lib.', array('@dep' => H5PCore::libraryToString($dependency), '@lib' => H5PCore::libraryToString($library))));
        }
      }
    }
  }

  /**
   * Check if a library is of the version we're looking for
   *
   * Same verision means that the majorVersion and minorVersion is the same
   *
   * @param array $library
   *  Data from library.json
   * @param array $dependency
   *  Definition of what library we're looking for
   * @return boolean
   *  TRUE if the library is the same version as the dependency
   *  FALSE otherwise
   */
  public function isSameVersion($library, $dependency) {
    if ($library['machineName'] != $dependency['machineName']) {
      return FALSE;
    }
    if ($library['majorVersion'] != $dependency['majorVersion']) {
      return FALSE;
    }
    if ($library['minorVersion'] != $dependency['minorVersion']) {
      return FALSE;
    }
    return TRUE;
  }

  /**
   * Recursive function for removing directories.
   *
   * @param string $dir
   *  Path to the directory we'll be deleting
   * @return boolean
   *  Indicates if the directory existed.
   */
  public static function deleteFileTree($dir) {
    if (!is_dir($dir)) {
      return;
    }
    $files = array_diff(scandir($dir), array('.','..'));
    foreach ($files as $file) {
      (is_dir("$dir/$file")) ? self::deleteFileTree("$dir/$file") : unlink("$dir/$file");
    }
    return rmdir($dir);
  }

  /**
   * Recursive function for copying directories.
   *
   * @param string $source
   *  Path to the directory we'll be copying
   * @return boolean
   *  Indicates if the directory existed.
   */
  public function copyFileTree($source, $destination) {
    $dir = opendir($source);

    if ($dir === FALSE) {
      $this->h5pF->setErrorMessage($this->h5pF->t('Unable to copy tree, no such directory: @dir', array('@dir' => $source)));
      return FALSE;
    }

    @mkdir($destination);
    while (false !== ($file = readdir($dir))) {
        if (($file != '.') && ($file != '..')) {
            if (is_dir($source . DIRECTORY_SEPARATOR . $file)) {
              $this->copyFileTree($source . DIRECTORY_SEPARATOR . $file, $destination . DIRECTORY_SEPARATOR . $file);
            }
            else {
              copy($source . DIRECTORY_SEPARATOR . $file,$destination . DIRECTORY_SEPARATOR . $file);
            }
        }
    }
    closedir($dir);
  }

  /**
   * Writes library data as string on the form {machineName} {majorVersion}.{minorVersion}
   *
   * @param array $library
   *  With keys machineName, majorVersion and minorVersion
   * @param boolean $folderName
   *  Use hyphen instead of space in returned string.
   * @return string
   *  On the form {machineName} {majorVersion}.{minorVersion}
   */
  public static function libraryToString($library, $folderName = FALSE) {
    return (isset($library['machineName']) ? $library['machineName'] : $library['name']) . ($folderName ? '-' : ' ') . $library['majorVersion'] . '.' . $library['minorVersion'];
  }

  /**
   * Parses library data from a string on the form {machineName} {majorVersion}.{minorVersion}
   *
   * @param string $libraryString
   *  On the form {machineName} {majorVersion}.{minorVersion}
   * @return array|FALSE
   *  With keys machineName, majorVersion and minorVersion.
   *  Returns FALSE only if string is not parsable in the normal library
   *  string formats "Lib.Name-x.y" or "Lib.Name x.y"
   */
  public static function libraryFromString($libraryString) {
    $re = '/^([\w0-9\-\.]{1,255})[\-\ ]([0-9]{1,5})\.([0-9]{1,5})$/i';
    $matches = array();
    $res = preg_match($re, $libraryString, $matches);
    if ($res) {
      return array(
        'machineName' => $matches[1],
        'majorVersion' => $matches[2],
        'minorVersion' => $matches[3]
      );
    }
    return FALSE;
  }
  
  /**
   * Determine the correct embed type to use.
   *
   * @return string 'div' or 'iframe'.
   */
  public static function determineEmbedType($contentEmbedType, $libraryEmbedTypes) {
    // Detect content embed type
    $embedType = strpos(strtolower($contentEmbedType), 'div') !== FALSE ? 'div' : 'iframe';
    
    if ($libraryEmbedTypes !== NULL && $libraryEmbedTypes !== '') {
      // Check that embed type is available for library
      $embedTypes = strtolower($libraryEmbedTypes);
      if (strpos($embedTypes, $embedType) === FALSE) {
        // Not available, pick default.
        $embedType = strpos($embedTypes, 'div') !== FALSE ? 'div' : 'iframe';
      }  
    }
    
    return $embedType;
  }
  
  /**
   * Get the absolute version for the library as a human readable string.
   * 
   * @param object $library
   * @return string
   */
  public static function libraryVersion($library) {
    return $library->major_version . '.' . $library->minor_version . '.' . $library->patch_version;
  }
  
  /**
   * Detemine which versions content with the given library can be upgraded to.
   * 
   * @param object $library
   * @param array $versions
   * @return array
   */
  public function getUpgrades($library, $versions) {
   $upgrades = array();

   foreach ($versions as $upgrade) {
     if ($upgrade->major_version > $library->major_version || $upgrade->major_version === $library->major_version && $upgrade->minor_version > $library->minor_version) {
       $upgrades[$upgrade->id] = H5PCore::libraryVersion($upgrade);
     }
   }

   return $upgrades;
  }
  
  /**
   * Converts all the properties of the given object or array from
   * snake_case to camelCase. Useful after fetching data from the database.
   * 
   * Note that some databases does not support camelCase.
   * 
   * @param mixed $arr input
   * @param boolean $obj return object
   * @return mixed object or array
   */
  public static function snakeToCamel($arr, $obj = false) {
    $newArr = array();

    foreach ($arr as $key => $val) {
      $next = -1;
      while (($next = strpos($key, '_', $next + 1)) !== FALSE) {
        $key = substr_replace($key, strtoupper($key{$next + 1}), $next, 2);
      }

      $newArr[$key] = $val;
    }

    return $obj ? (object) $newArr : $newArr;
  }
  
  /**
   * Check if currently installed H5P libraries are supported by
   * the current versjon of core. Which versions of which libraries are supported is
   * defined in the library-support.json file.
   *
   * @param boolean If TRUE, unsupported libraries list are rebuilt. If FALSE, list is 
   *                rebuilt only if non-existing
   */
  public function validateLibrarySupport($force = false) {
    if (!($this->h5pF->getUnsupportedLibraries() === NULL || $force)) {
      return;
    }
    
    $minVersions = getMinimumVersionsSupported(realpath(dirname(__FILE__)) . '/library-support.json');
    if ($minVersions === NULL) {
      return;
    }
    
    // Get all libraries installed, check if any of them is not supported:
    $libraries = $this->h5pF->loadLibraries();
    $unsupportedLibraries = array();
    
    // Iterate over all installed libraries
    foreach ($libraries as $library_name => $versions) {
      if (!isset($minVersions[$library_name])) {
        continue;
      }
      $min = $minVersions[$library_name];
      
<<<<<<< HEAD
      // Iterate over all installed libraries
      foreach ($libraries as $machine_name => $libraryList) {
        // Check if there are any minimum version requirements for this library
        if (isset($minimumLibraryVersions[$machine_name])) {
          $minimumVersions = $minimumLibraryVersions[$machine_name]['versions'];
          // For each version of this library, check if it is supported
          foreach ($libraryList as $library) {
            if (!self::isLibraryVersionSupported($library, $minimumVersions)) {
              // Current version of this library is not supported
              $unsupportedLibraries[] = array (
                'name' => $library->title,
                'downloadUrl' => $minimumLibraryVersions[$machine_name]['downloadUrl'],
                'currentVersion' => array (
                  'major' => $library->major_version,
                  'minor' => $library->minor_version,
                  'patch' => $library->patch_version,
                )
              );
            }
          }
=======
      // For each version of this library, check if it is supported
      foreach ($versions as $library) {
        if (!$this->isLibraryVersionSupported($library, $min->versions)) {
          // Current version of this library is not supported
          $unsupportedLibraries[] = array (
            'name' => $library_name,
            'downloadUrl' => $min->downloadUrl,
            'currentVersion' => array (
              'major' => $library->major_version,
              'minor' => $library->minor_version,
              'patch' => $library->patch_version,
            ),
            'minimumVersions' => $min->versions,
          );
>>>>>>> 4955e9da
        }
      }
      
      $this->h5pF->setUnsupportedLibraries(empty($unsupportedLibraries) ? NULL : $unsupportedLibraries);
    }
  }
  
  /**
   * Returns a list of the minimum version of libraries that are supported.
   * This is needed because some old libraries are no longer supported by core.
   * 
   * TODO: Make it possible for the systems to cache this list between requests.
   * 
   * @param string $path to json file
   * @return array indexed using library names
   */
  public function getMinimumVersionsSupported($path) {
    $minSupported = array();
    
    // Get list of minimum version for libraries. Some old libraries are no longer supported.
    $libraries = file_get_contents($path);
    if ($libraries !== FALSE) {
      $libraries = json_decode($libraries);
      if ($libraries !== NULL) {
        foreach ($libraries as $library) {
          $minSupported[$library->machineName] = (object) array(
            'versions' => $library->minimumVersions,
            'downloadUrl' => $library->downloadUrl
          );
        }
      }
    }
    
    return empty($minSupported) ? NULL : $minSupported;
  }
  
  /**
   * Check if a specific version of a library is supported
   * 
   * @param object library
   * @param array An array containing versions
   * @return boolean TRUE if supported, otherwise FALSE
   */
  public function isLibraryVersionSupported ($library, $minimumVersions) {
    $major_supported = $minor_supported = $patch_supported = false;
    foreach ($minimumVersions as $minimumVersion) {
      // A library is supported if:
      // --- major is higher than any minimumversion
      // --- minor is higher than any minimumversion for a given major
      // --- major and minor equals and patch is >= supported
      $major_supported |= ($library->major_version > $minimumVersion->major);
    
      if ($library->major_version == $minimumVersion->major) {
        $minor_supported |= ($library->minor_version > $minimumVersion->minor);
      }
    
      if ($library->major_version == $minimumVersion->major &&
          $library->minor_version == $minimumVersion->minor) {
        $patch_supported |= ($library->patch_version >= $minimumVersion->patch);
      }
    }
    
    return ($patch_supported || $minor_supported || $major_supported);
  }
  
  /**
   * Helper function for creating markup for the unsupported libraries list 
   * 
   * TODO: Make help text translatable
   * 
   * @return string Html
   * */
  public function createMarkupForUnsupportedLibraryList($libraries) {
    $html = '<div><span>The following versions of H5P libraries are not supported anymore:<span><ul>';
    
    foreach ($libraries as $library) {
      $downloadUrl = $library['downloadUrl'];
      $libraryName = $library['name'];
      $currentVersion = $library['currentVersion']['major'] . '.' . $library['currentVersion']['minor'] .'.' . $library['currentVersion']['patch'];
      $html .= "<li><a href=\"$downloadUrl\">$libraryName</a> ($currentVersion)</li>";
    }
    
    $html .= '</ul><span><br>These libraries may cause problems on this site. See <a href="http://h5p.org/releases/h5p-core-1.3">here</a> for more info</div>';
    return $html;
  }
}

/**
 * Functions for validating basic types from H5P library semantics.
 */
class H5PContentValidator {
  public $h5pF;
  public $h5pC;
  private $typeMap;
  private $libraries, $dependencies;

  /**
   * Constructor for the H5PContentValidator
   *
   * @param object $H5PFramework
   *  The frameworks implementation of the H5PFrameworkInterface
   * @param object $H5PCore
   *  The main H5PCore instance
   */
  public function __construct($H5PFramework, $H5PCore) {
    $this->h5pF = $H5PFramework;
    $this->h5pC = $H5PCore;
    $this->typeMap = array(
      'text' => 'validateText',
      'number' => 'validateNumber',
      'boolean' => 'validateBoolean',
      'list' => 'validateList',
      'group' => 'validateGroup',
      'file' => 'validateFile',
      'image' => 'validateImage',
      'video' => 'validateVideo',
      'audio' => 'validateAudio',
      'select' => 'validateSelect',
      'library' => 'validateLibrary',
    );
    
    // Keep track of the libraries we load to avoid loading it multiple times.
    $this->libraries = array();
    // TODO: Should this possible be done in core's loadLibrary? This might be done multiple places.
    
    // Keep track of all dependencies for the given content.
    $this->dependencies = array();
  }

  /**
   * Get the flat dependecy tree.
   * 
   * @return array
   */
  public function getDependencies() {
    return $this->dependencies;
  }
  
  /**
   * Validate given text value against text semantics.
   */
  public function validateText(&$text, $semantics) {
    if (!is_string($text)) {
      $text = '';
    }
    if (isset($semantics->tags)) {
      // Not testing for empty array allows us to use the 4 defaults without
      // specifying them in semantics.
      $tags = array_merge(array('div', 'span', 'p', 'br'), $semantics->tags);

      // Add related tags for table etc.
      if (in_array('table', $tags)) {
        $tags = array_merge($tags, array('tr', 'td', 'th', 'colgroup', 'thead', 'tbody', 'tfoot'));
      }
      if (in_array('b', $tags) && ! in_array('strong', $tags)) {
        $tags[] = 'strong';
      }
      if (in_array('i', $tags) && ! in_array('em', $tags)) {
        $tags[] = 'em';
      }
      if (in_array('ul', $tags) || in_array('ol', $tags) && ! in_array('li', $tags)) {
        $tags[] = 'li';
      }
      if (in_array('del', $tags) || in_array('strike', $tags) && ! in_array('s', $tags)) {
        $tags[] = 's';
      }
      // Strip invalid HTML tags.
      $text = $this->filter_xss($text, $tags);
    }
    else {
      // Filter text to plain text.
      $text = htmlspecialchars($text, ENT_QUOTES, 'UTF-8', FALSE);
    }

    // Check if string is within allowed length
    if (isset($semantics->maxLength)) {
      $text = mb_substr($text, 0, $semantics->maxLength);
    }

    // Check if string is according to optional regexp in semantics
    if (!($text === '' && $semantics->optional) && isset($semantics->regexp)) {
      // Escaping '/' found in patterns, so that it does not break regexp fencing.
      $pattern = '/' . str_replace('/', '\\/', $semantics->regexp->pattern) . '/';
      $pattern .= isset($semantics->regexp->modifiers) ? $semantics->regexp->modifiers : '';
      if (preg_match($pattern, $text) === 0) {
        // Note: explicitly ignore return value FALSE, to avoid removing text
        // if regexp is invalid...
        $this->h5pF->setErrorMessage($this->h5pF->t('Provided string is not valid according to regexp in semantics. (value: "%value", regexp: "%regexp")', array('%value' => $text, '%regexp' => $pattern)));
        $text = '';
      }
    }
  }

  /**
   * Validates content files
   *
   * @param string $contentPath
   *  The path containg content files to validate.
   * @return boolean
   *  TRUE if all files are valid
   *  FALSE if one or more files fail validation. Error message should be set accordingly by validator.
   */
  public function validateContentFiles($contentPath, $isLibrary = FALSE) {
    // Scan content directory for files, recurse into sub directories.
    $files = array_diff(scandir($contentPath), array('.','..'));
    $valid = TRUE;
    $whitelist = $this->h5pF->getWhitelist($isLibrary, H5PCore::$defaultContentWhitelist, H5PCore::$defaultLibraryWhitelistExtras);

    $wl_regex = '/\.(' . preg_replace('/ +/i', '|', preg_quote($whitelist)) . ')$/i';

    foreach ($files as $file) {
      $filePath = $contentPath . DIRECTORY_SEPARATOR . $file;
      if (is_dir($filePath)) {
        $valid = $this->validateContentFiles($filePath, $isLibrary) && $valid;
      }
      else {
        // Snipped from drupal 6 "file_validate_extensions".  Using own code
        // to avoid 1. creating a file-like object just to test for the known
        // file name, 2. testing against a returned error array that could
        // never be more than 1 element long anyway, 3. recreating the regex
        // for every file.
        if (!preg_match($wl_regex, mb_strtolower($file))) {
          $this->h5pF->setErrorMessage($this->h5pF->t('File "%filename" not allowed. Only files with the following extensions are allowed: %files-allowed.', array('%filename' => $file, '%files-allowed' => $whitelist)), 'error');
          $valid = FALSE;
        }
      }
    }
    return $valid;
  }

  private function bracketTags($tag) {
    return '<'.$tag.'>';
  }

  /**
   * Validate given value against number semantics
   */
  public function validateNumber(&$number, $semantics) {
    // Validate that $number is indeed a number
    if (!is_numeric($number)) {
      $number = 0;
    }
    // Check if number is within valid bounds. Move within bounds if not.
    if (isset($semantics->min) && $number < $semantics->min) {
      $number = $semantics->min;
    }
    if (isset($semantics->max) && $number > $semantics->max) {
      $number = $semantics->max;
    }
    // Check if number is within allowed bounds even if step value is set.
    if (isset($semantics->step)) {
      $testnumber = $number - (isset($semantics->min) ? $semantics->min : 0);
      $rest = $testnumber % $semantics->step;
      if ($rest !== 0) {
        $number -= $rest;
      }
    }
    // Check if number has proper number of decimals.
    if (isset($semantics->decimals)) {
      $number = round($number, $semantics->decimals);
    }
  }

  /**
   * Validate given value against boolean semantics
   */
  public function validateBoolean(&$bool, $semantics) {
    if (!is_bool($bool)) {
      $bool = FALSE;
    }
  }

   /**
   * Validate select values
   */
  public function validateSelect(&$select, $semantics) {
    $strict = FALSE;
    if (isset($semantics->options) && !empty($semantics->options)) {
      // We have a strict set of options to choose from.
      $strict = TRUE;
      $options = array();
      foreach ($semantics->options as $option) {
        $options[$option->value] = TRUE;
      }
    }

    if (isset($semantics->multiple) && $semantics->multiple) {
      // Multichoice generates array of values. Test each one against valid
      // options, if we are strict.  First make sure we are working on an
      // array.
      if (!is_array($select)) {
        $select = array($select);
      }

      foreach ($select as $key => &$value) {
        if ($strict && !isset($options[$value])) {
          $this->h5pF->setErrorMessage($this->h5pF->t('Invalid selected option in multiselect.'));
          unset($select[$key]);
        }
        else {
          $select[$key] = htmlspecialchars($value, ENT_QUOTES, 'UTF-8', FALSE);
        }
      }
    }
    else {
      // Single mode.  If we get an array in here, we chop off the first
      // element and use that instead.
      if (is_array($select)) {
        $select = $select[0];
      }

      if ($strict && !isset($options[$select])) {
        $this->h5pF->setErrorMessage($this->h5pF->t('Invalid selected option in select.'));
        $select = $semantics->options[0]->value;
      }
      $select = htmlspecialchars($select, ENT_QUOTES, 'UTF-8', FALSE);
    }
  }

  /**
   * Validate given list value agains list semantics.
   * Will recurse into validating each item in the list according to the type.
   */
  public function validateList(&$list, $semantics) {
    $field = $semantics->field;
    $function = $this->typeMap[$field->type];

    // Check that list is not longer than allowed length. We do this before
    // iterating to avoid unneccessary work.
    if (isset($semantics->max)) {
      array_splice($list, $semantics->max);
    }

    if (!is_array($list)) {
      $list = array();
    }

    // Validate each element in list.
    foreach ($list as $key => &$value) {
      if (!is_int($key)) {
        unset($list[$key]);
        continue;
      }
      $this->$function($value, $field);
    }
  }

  // Validate a filelike object, such as video, image, audio and file.
  private function _validateFilelike(&$file, $semantics, $typevalidkeys = array()) {
    // Make sure path and mime does not have any special chars
    $file->path = htmlspecialchars($file->path, ENT_QUOTES, 'UTF-8', FALSE);
    if (isset($file->mime)) {
      $file->mime = htmlspecialchars($file->mime, ENT_QUOTES, 'UTF-8', FALSE);
    }

    // Remove attributes that should not exist, they may contain JSON escape
    // code.
    $validkeys = array_merge(array('path', 'mime', 'copyright'), $typevalidkeys);
    if (isset($semantics->extraAttributes)) {
      $validkeys = array_merge($validkeys, $semantics->extraAttributes); // TODO: Validate extraAttributes
    }
    $this->filterParams($file, $validkeys);
    
    if (isset($file->width)) {
      $file->width = intval($file->width);
    }
    
    if (isset($file->height)) {
      $file->height = intval($file->height);
    }
    
    if (isset($file->codecs)) {
      $file->codecs = htmlspecialchars($file->codecs, ENT_QUOTES, 'UTF-8', FALSE);
    }
    
    if (isset($file->quality)) {
      if (!is_object($file->quality) || !isset($file->quality->level) || !isset($file->quality->label)) {
        unset($file->quality);
      }
      else {
        $this->filterParams($file->quality, array('level', 'label'));
        $file->quality->level = intval($file->quality->level);
        $file->quality->label = htmlspecialchars($file->quality->label, ENT_QUOTES, 'UTF-8', FALSE);
      }
    }
    
    if (isset($file->copyright)) {
      $this->validateGroup($file->copyright, H5PContentValidator::getCopyrightSemantics());
    }
  }

  /**
   * Validate given file data
   */
  public function validateFile(&$file, $semantics) {
    $this->_validateFilelike($file, $semantics);
  }

  /**
   * Validate given image data
   */
  public function validateImage(&$image, $semantics) {
    $this->_validateFilelike($image, $semantics, array('width', 'height'));
  }

  /**
   * Validate given video data
   */
  public function validateVideo(&$video, $semantics) {
    foreach ($video as &$variant) {
      $this->_validateFilelike($variant, $semantics, array('width', 'height', 'codecs', 'quality'));
    }
  }

  /**
   * Validate given audio data
   */
  public function validateAudio(&$audio, $semantics) {
    foreach ($audio as &$variant) {
      $this->_validateFilelike($variant, $semantics);
    }
  }

  /**
   * Validate given group value against group semantics.
   * Will recurse into validating each group member.
   */
  public function validateGroup(&$group, $semantics, $flatten = TRUE) {
    // Groups with just one field are compressed in the editor to only output
    // the child content. (Exemption for fake groups created by
    // "validateBySemantics" above)
    if (count($semantics->fields) == 1 && $flatten) {
      $field = $semantics->fields[0];
      $function = $this->typeMap[$field->type];
      $this->$function($group, $field);
    }
    else {
      foreach ($group as $key => &$value) {
        // Find semantics for name=$key
        $found = FALSE;
        foreach ($semantics->fields as $field) {
          if ($field->name == $key) {
            $function = $this->typeMap[$field->type];
            $found = TRUE;
            break;
          }
        }
        if ($found) {
          if ($function) {
            $this->$function($value, $field);
          }
          else {
            // We have a field type in semantics for which we don't have a
            // known validator.
            $this->h5pF->setErrorMessage($this->h5pF->t('H5P internal error: unknown content type "@type" in semantics. Removing content!', array('@type' => $field->type)));
            unset($group->$key);
          }
        }
        else {
          // If validator is not found, something exists in content that does
          // not have a corresponding semantics field. Remove it.
          $this->h5pF->setErrorMessage($this->h5pF->t('H5P internal error: no validator exists for @key', array('@key' => $key)));
          unset($group->$key);
        }
      }
    }
    foreach ($semantics->fields as $field) {
      if (!(isset($field->optional) && $field->optional)) {
        // Check if field is in group.
        if (! property_exists($group, $field->name)) {
          $this->h5pF->setErrorMessage($this->h5pF->t('No value given for mandatory field ' . $field->name));
        }
      }
    }
  }

  /**
   * Validate given library value against library semantics.
   * Check if provided library is within allowed options.
   *
   * Will recurse into validating the library's semantics too.
   */
  public function validateLibrary(&$value, $semantics) {
    if (!isset($value->library) || !in_array($value->library, $semantics->options)) {
      $this->h5pF->setErrorMessage($this->h5pF->t('Library used in content is not a valid library according to semantics'));
      $value = new stdClass();
      return;
    }
    
    if (!isset($this->libraries[$value->library])) {
      $libspec = H5PCore::libraryFromString($value->library);
      $library = $this->h5pC->loadLibrary($libspec['machineName'], $libspec['majorVersion'], $libspec['minorVersion']);
      $library['semantics'] = json_decode($library['semantics']);
      $this->libraries[$value->library] = $library;

      // Find all dependencies for this library
      $depkey = 'preloaded-' . $libspec['machineName'];
      if (!isset($this->dependencies[$depkey])) {
        $this->dependencies[$depkey] = array(
          'library' => $library,
          'type' => 'preloaded'
        );

        $this->h5pC->findLibraryDependencies($this->dependencies, $library);
      }
    }
    else {
      $library = $this->libraries[$value->library];
    }

    $this->validateGroup($value->params, (object) array(
      'type' => 'group',
      'fields' => $library['semantics'],
    ), FALSE);
    $validkeys = array('library', 'params');
    if (isset($semantics->extraAttributes)) {
      $validkeys = array_merge($validkeys, $semantics->extraAttributes);
    }
    $this->filterParams($value, $validkeys);
  }

  /**
   * Check params for a whitelist of allowed properties
   *
   * @param array/object $params
   * @param array $whitelist
   */
  public function filterParams(&$params, $whitelist) {
    foreach ($params as $key => $value) {
      if (!in_array($key, $whitelist)) {
        unset($params->{$key});
      }
    }
  }

  // XSS filters copied from drupal 7 common.inc. Some modifications done to
  // replace Drupal one-liner functions with corresponding flat PHP.

  /**
   * Filters HTML to prevent cross-site-scripting (XSS) vulnerabilities.
   *
   * Based on kses by Ulf Harnhammar, see http://sourceforge.net/projects/kses.
   * For examples of various XSS attacks, see: http://ha.ckers.org/xss.html.
   *
   * This code does four things:
   * - Removes characters and constructs that can trick browsers.
   * - Makes sure all HTML entities are well-formed.
   * - Makes sure all HTML tags and attributes are well-formed.
   * - Makes sure no HTML tags contain URLs with a disallowed protocol (e.g.
   *   javascript:).
   *
   * @param $string
   *   The string with raw HTML in it. It will be stripped of everything that can
   *   cause an XSS attack.
   * @param $allowed_tags
   *   An array of allowed tags.
   *
   * @return
   *   An XSS safe version of $string, or an empty string if $string is not
   *   valid UTF-8.
   *
   * @ingroup sanitization
   */
  private function filter_xss($string, $allowed_tags = array('a', 'em', 'strong', 'cite', 'blockquote', 'code', 'ul', 'ol', 'li', 'dl', 'dt', 'dd')) {
    if (strlen($string) == 0) {
      return $string;
    }
    // Only operate on valid UTF-8 strings. This is necessary to prevent cross
    // site scripting issues on Internet Explorer 6. (Line copied from
    // drupal_validate_utf8)
    if (preg_match('/^./us', $string) != 1) {
      return '';
    }

    // Store the text format.
    $this->_filter_xss_split($allowed_tags, TRUE);
    // Remove NULL characters (ignored by some browsers).
    $string = str_replace(chr(0), '', $string);
    // Remove Netscape 4 JS entities.
    $string = preg_replace('%&\s*\{[^}]*(\}\s*;?|$)%', '', $string);

    // Defuse all HTML entities.
    $string = str_replace('&', '&amp;', $string);
    // Change back only well-formed entities in our whitelist:
    // Decimal numeric entities.
    $string = preg_replace('/&amp;#([0-9]+;)/', '&#\1', $string);
    // Hexadecimal numeric entities.
    $string = preg_replace('/&amp;#[Xx]0*((?:[0-9A-Fa-f]{2})+;)/', '&#x\1', $string);
    // Named entities.
    $string = preg_replace('/&amp;([A-Za-z][A-Za-z0-9]*;)/', '&\1', $string);
    return preg_replace_callback('%
      (
      <(?=[^a-zA-Z!/])  # a lone <
      |                 # or
      <!--.*?-->        # a comment
      |                 # or
      <[^>]*(>|$)       # a string that starts with a <, up until the > or the end of the string
      |                 # or
      >                 # just a >
      )%x', array($this, '_filter_xss_split'), $string);
  }

  /**
   * Processes an HTML tag.
   *
   * @param $m
   *   An array with various meaning depending on the value of $store.
   *   If $store is TRUE then the array contains the allowed tags.
   *   If $store is FALSE then the array has one element, the HTML tag to process.
   * @param $store
   *   Whether to store $m.
   *
   * @return
   *   If the element isn't allowed, an empty string. Otherwise, the cleaned up
   *   version of the HTML element.
   */
  private function _filter_xss_split($m, $store = FALSE) {
    static $allowed_html;

    if ($store) {
      $allowed_html = array_flip($m);
      return;
    }

    $string = $m[1];

    if (substr($string, 0, 1) != '<') {
      // We matched a lone ">" character.
      return '&gt;';
    }
    elseif (strlen($string) == 1) {
      // We matched a lone "<" character.
      return '&lt;';
    }

    if (!preg_match('%^<\s*(/\s*)?([a-zA-Z0-9]+)([^>]*)>?|(<!--.*?-->)$%', $string, $matches)) {
      // Seriously malformed.
      return '';
    }

    $slash = trim($matches[1]);
    $elem = &$matches[2];
    $attrlist = &$matches[3];
    $comment = &$matches[4];

    if ($comment) {
      $elem = '!--';
    }

    if (!isset($allowed_html[strtolower($elem)])) {
      // Disallowed HTML element.
      return '';
    }

    if ($comment) {
      return $comment;
    }

    if ($slash != '') {
      return "</$elem>";
    }

    // Is there a closing XHTML slash at the end of the attributes?
    $attrlist = preg_replace('%(\s?)/\s*$%', '\1', $attrlist, -1, $count);
    $xhtml_slash = $count ? ' /' : '';

    // Clean up attributes.
    $attr2 = implode(' ', $this->_filter_xss_attributes($attrlist));
    $attr2 = preg_replace('/[<>]/', '', $attr2);
    $attr2 = strlen($attr2) ? ' ' . $attr2 : '';

    return "<$elem$attr2$xhtml_slash>";
  }

  /**
   * Processes a string of HTML attributes.
   *
   * @return
   *   Cleaned up version of the HTML attributes.
   */
  private function _filter_xss_attributes($attr) {
    $attrarr = array();
    $mode = 0;
    $attrname = '';

    while (strlen($attr) != 0) {
      // Was the last operation successful?
      $working = 0;

      switch ($mode) {
        case 0:
          // Attribute name, href for instance.
          if (preg_match('/^([-a-zA-Z]+)/', $attr, $match)) {
            $attrname = strtolower($match[1]);
            $skip = ($attrname == 'style' || substr($attrname, 0, 2) == 'on');
            $working = $mode = 1;
            $attr = preg_replace('/^[-a-zA-Z]+/', '', $attr);
          }
          break;

        case 1:
          // Equals sign or valueless ("selected").
          if (preg_match('/^\s*=\s*/', $attr)) {
            $working = 1; $mode = 2;
            $attr = preg_replace('/^\s*=\s*/', '', $attr);
            break;
          }

          if (preg_match('/^\s+/', $attr)) {
            $working = 1; $mode = 0;
            if (!$skip) {
              $attrarr[] = $attrname;
            }
            $attr = preg_replace('/^\s+/', '', $attr);
          }
          break;

        case 2:
          // Attribute value, a URL after href= for instance.
          if (preg_match('/^"([^"]*)"(\s+|$)/', $attr, $match)) {
            $thisval = $this->filter_xss_bad_protocol($match[1]);

            if (!$skip) {
              $attrarr[] = "$attrname=\"$thisval\"";
            }
            $working = 1;
            $mode = 0;
            $attr = preg_replace('/^"[^"]*"(\s+|$)/', '', $attr);
            break;
          }

          if (preg_match("/^'([^']*)'(\s+|$)/", $attr, $match)) {
            $thisval = $this->filter_xss_bad_protocol($match[1]);

            if (!$skip) {
              $attrarr[] = "$attrname='$thisval'";
            }
            $working = 1; $mode = 0;
            $attr = preg_replace("/^'[^']*'(\s+|$)/", '', $attr);
            break;
          }

          if (preg_match("%^([^\s\"']+)(\s+|$)%", $attr, $match)) {
            $thisval = $this->filter_xss_bad_protocol($match[1]);

            if (!$skip) {
              $attrarr[] = "$attrname=\"$thisval\"";
            }
            $working = 1; $mode = 0;
            $attr = preg_replace("%^[^\s\"']+(\s+|$)%", '', $attr);
          }
          break;
      }

      if ($working == 0) {
        // Not well formed; remove and try again.
        $attr = preg_replace('/
          ^
          (
          "[^"]*("|$)     # - a string that starts with a double quote, up until the next double quote or the end of the string
          |               # or
          \'[^\']*(\'|$)| # - a string that starts with a quote, up until the next quote or the end of the string
          |               # or
          \S              # - a non-whitespace character
          )*              # any number of the above three
          \s*             # any number of whitespaces
          /x', '', $attr);
        $mode = 0;
      }
    }

    // The attribute list ends with a valueless attribute like "selected".
    if ($mode == 1 && !$skip) {
      $attrarr[] = $attrname;
    }
    return $attrarr;
  }

// TODO: Remove Drupal related stuff in docs.

  /**
   * Processes an HTML attribute value and strips dangerous protocols from URLs.
   *   
   * @param $string
   *   The string with the attribute value.
   * @param $decode
   *   (deprecated) Whether to decode entities in the $string. Set to FALSE if the
   *   $string is in plain text, TRUE otherwise. Defaults to TRUE. This parameter
   *   is deprecated and will be removed in Drupal 8. To process a plain-text URI,
   *   call _strip_dangerous_protocols() or check_url() instead.
   *
   * @return
   *   Cleaned up and HTML-escaped version of $string.
   */
  private function filter_xss_bad_protocol($string, $decode = TRUE) {
    // Get the plain text representation of the attribute value (i.e. its meaning).
    // @todo Remove the $decode parameter in Drupal 8, and always assume an HTML
    //   string that needs decoding.
    if ($decode) {
      $string = html_entity_decode($string, ENT_QUOTES, 'UTF-8');
    }
    return htmlspecialchars($this->_strip_dangerous_protocols($string), ENT_QUOTES, 'UTF-8', FALSE);
  }

  /**
   * Strips dangerous protocols (e.g. 'javascript:') from a URI.
   *
   * This function must be called for all URIs within user-entered input prior
   * to being output to an HTML attribute value. It is often called as part of
   * check_url() or filter_xss(), but those functions return an HTML-encoded
   * string, so this function can be called independently when the output needs to
   * be a plain-text string for passing to t(), l(), drupal_attributes(), or
   * another function that will call check_plain() separately.
   *
   * @param $uri
   *   A plain-text URI that might contain dangerous protocols.
   *
   * @return
   *   A plain-text URI stripped of dangerous protocols. As with all plain-text
   *   strings, this return value must not be output to an HTML page without
   *   check_plain() being called on it. However, it can be passed to functions
   *   expecting plain-text strings.
   *
   * @see check_url()
   */
  private function _strip_dangerous_protocols($uri) {
    static $allowed_protocols;

    if (!isset($allowed_protocols)) {
      $allowed_protocols = array_flip(array('ftp', 'http', 'https', 'mailto'));
    }

    // Iteratively remove any invalid protocol found.
    do {
      $before = $uri;
      $colonpos = strpos($uri, ':');
      if ($colonpos > 0) {
        // We found a colon, possibly a protocol. Verify.
        $protocol = substr($uri, 0, $colonpos);
        // If a colon is preceded by a slash, question mark or hash, it cannot
        // possibly be part of the URL scheme. This must be a relative URL, which
        // inherits the (safe) protocol of the base document.
        if (preg_match('![/?#]!', $protocol)) {
          break;
        }
        // Check if this is a disallowed protocol. Per RFC2616, section 3.2.3
        // (URI Comparison) scheme comparison must be case-insensitive.
        if (!isset($allowed_protocols[strtolower($protocol)])) {
          $uri = substr($uri, $colonpos + 1);
        }
      }
    } while ($before != $uri);

    return $uri;
  }
  
  public static function getCopyrightSemantics() {
    static $semantics;
    
    if ($semantics === NULL) {
      $semantics = (object) array(
        'name' => 'copyright',
        'type' => 'group',
        'label' => 'Copyright information',
        'fields' => array(
          (object) array(
            'name' => 'title',
            'type' => 'text',
            'label' => 'Title',
            'placeholder' => 'La Gioconda',
            'optional' => TRUE
          ),
          (object) array(
            'name' => 'author',
            'type' => 'text',
            'label' => 'Author',
            'placeholder' => 'Leonardo da Vinci',
            'optional' => TRUE
          ),
          (object) array(
            'name' => 'year',
            'type' => 'text',
            'label' => 'Year(s)',
            'placeholder' => '1503 - 1517',
            'optional' => TRUE
          ),
          (object) array(
            'name' => 'source',
            'type' => 'text',
            'label' => 'Source',
            'placeholder' => 'http://en.wikipedia.org/wiki/Mona_Lisa',
            'optional' => true,
            'regexp' => (object) array(
              'pattern' => '^http[s]?://.+',
              'modifiers' => 'i'
            )
          ),
          (object) array(
            'name' => 'license',
            'type' => 'select',
            'label' => 'License',
            'default' => 'U',
            'options' => array(
              (object) array(
                'value' => 'U',
                'label' => 'Undisclosed'
              ),
              (object) array(
                'value' => 'CC BY',
                'label' => 'Attribution'
              ),
              (object) array(
                'value' => 'CC BY-SA',
                'label' => 'Attribution-ShareAlike'
              ),
              (object) array(
                'value' => 'CC BY-ND',
                'label' => 'Attribution-NoDerivs'
              ),
              (object) array(
                'value' => 'CC BY-NC',
                'label' => 'Attribution-NonCommercial'
              ),
              (object) array(
                'value' => 'CC BY-NC-SA',
                'label' => 'Attribution-NonCommercial-ShareAlike'
              ),
              (object) array(
                'value' => 'CC BY-NC-ND',
                'label' => 'Attribution-NonCommercial-NoDerivs'
              ),
              (object) array(
                'value' => 'GNU GPL',
                'label' => 'General Public License'
              ),
              (object) array(
                'value' => 'PD',
                'label' => 'Public Domain'
              ),
              (object) array(
                'value' => 'ODC PDDL',
                'label' => 'Public Domain Dedication and Licence'
              ),
              (object) array(
                'value' => 'CC PDM',
                'label' => 'Public Domain Mark'
              ),
              (object) array(
                'value' => 'C',
                'label' => 'Copyright'
              )
            )
          )
        )
      );
    }
    
    return $semantics;
  }
}<|MERGE_RESOLUTION|>--- conflicted
+++ resolved
@@ -1902,28 +1902,6 @@
       }
       $min = $minVersions[$library_name];
       
-<<<<<<< HEAD
-      // Iterate over all installed libraries
-      foreach ($libraries as $machine_name => $libraryList) {
-        // Check if there are any minimum version requirements for this library
-        if (isset($minimumLibraryVersions[$machine_name])) {
-          $minimumVersions = $minimumLibraryVersions[$machine_name]['versions'];
-          // For each version of this library, check if it is supported
-          foreach ($libraryList as $library) {
-            if (!self::isLibraryVersionSupported($library, $minimumVersions)) {
-              // Current version of this library is not supported
-              $unsupportedLibraries[] = array (
-                'name' => $library->title,
-                'downloadUrl' => $minimumLibraryVersions[$machine_name]['downloadUrl'],
-                'currentVersion' => array (
-                  'major' => $library->major_version,
-                  'minor' => $library->minor_version,
-                  'patch' => $library->patch_version,
-                )
-              );
-            }
-          }
-=======
       // For each version of this library, check if it is supported
       foreach ($versions as $library) {
         if (!$this->isLibraryVersionSupported($library, $min->versions)) {
@@ -1935,10 +1913,8 @@
               'major' => $library->major_version,
               'minor' => $library->minor_version,
               'patch' => $library->patch_version,
-            ),
-            'minimumVersions' => $min->versions,
+            )
           );
->>>>>>> 4955e9da
         }
       }
       
