--- conflicted
+++ resolved
@@ -1526,13 +1526,9 @@
   public static $defaultContentWhitelist = 'json png jpg jpeg gif bmp tif tiff svg eot ttf woff otf webm mp4 ogg mp3 txt pdf rtf doc docx xls xlsx ppt pptx odt ods odp xml csv diff patch swf md textile';
   public static $defaultLibraryWhitelistExtras = 'js css';
 
-<<<<<<< HEAD
   public $librariesJsonData, $contentJsonData, $mainJsonData, $h5pF, $path, $development_mode, $h5pD, $disableFileCheck;
-=======
   const SECONDS_IN_WEEK = 604800;
 
-  public $librariesJsonData, $contentJsonData, $mainJsonData, $h5pF, $path, $development_mode, $h5pD;
->>>>>>> bcedede1
   private $exportEnabled;
 
   /**
